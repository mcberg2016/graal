/*
 * Copyright (c) 2012, 2015, Oracle and/or its affiliates. All rights reserved.
 * DO NOT ALTER OR REMOVE COPYRIGHT NOTICES OR THIS FILE HEADER.
 *
 * This code is free software; you can redistribute it and/or modify it
 * under the terms of the GNU General Public License version 2 only, as
 * published by the Free Software Foundation.
 *
 * This code is distributed in the hope that it will be useful, but WITHOUT
 * ANY WARRANTY; without even the implied warranty of MERCHANTABILITY or
 * FITNESS FOR A PARTICULAR PURPOSE.  See the GNU General Public License
 * version 2 for more details (a copy is included in the LICENSE file that
 * accompanied this code).
 *
 * You should have received a copy of the GNU General Public License version
 * 2 along with this work; if not, write to the Free Software Foundation,
 * Inc., 51 Franklin St, Fifth Floor, Boston, MA 02110-1301 USA.
 *
 * Please contact Oracle, 500 Oracle Parkway, Redwood Shores, CA 94065 USA
 * or visit www.oracle.com if you need additional information or have any
 * questions.
 */
package org.graalvm.compiler.phases.common.inlining;

import jdk.vm.ci.code.BytecodeFrame;
import jdk.vm.ci.meta.Assumptions;
import jdk.vm.ci.meta.DeoptimizationAction;
import jdk.vm.ci.meta.DeoptimizationReason;
import jdk.vm.ci.meta.JavaConstant;
import jdk.vm.ci.meta.JavaKind;
import jdk.vm.ci.meta.ResolvedJavaMethod;
import jdk.vm.ci.meta.ResolvedJavaType;
import org.graalvm.compiler.api.replacements.MethodSubstitution;
import org.graalvm.compiler.core.common.GraalOptions;
import org.graalvm.compiler.core.common.type.Stamp;
import org.graalvm.compiler.core.common.type.StampFactory;
import org.graalvm.compiler.core.common.type.TypeReference;
import org.graalvm.compiler.core.common.util.Util;
import org.graalvm.compiler.debug.Debug;
import org.graalvm.compiler.debug.Debug.Scope;
import org.graalvm.compiler.debug.GraalError;
import org.graalvm.compiler.debug.internal.method.MethodMetricsImpl;
import org.graalvm.compiler.debug.internal.method.MethodMetricsInlineeScopeInfo;
import org.graalvm.compiler.graph.GraalGraphError;
import org.graalvm.compiler.graph.Graph;
import org.graalvm.compiler.graph.Graph.DuplicationReplacement;
import org.graalvm.compiler.graph.Graph.NodeEventScope;
import org.graalvm.compiler.graph.Node;
import org.graalvm.compiler.graph.NodeInputList;
import org.graalvm.compiler.graph.NodeMap;
import org.graalvm.compiler.graph.NodeSourcePosition;
import org.graalvm.compiler.graph.NodeWorkList;
import org.graalvm.compiler.nodeinfo.Verbosity;
import org.graalvm.compiler.nodes.AbstractBeginNode;
import org.graalvm.compiler.nodes.AbstractEndNode;
import org.graalvm.compiler.nodes.AbstractMergeNode;
import org.graalvm.compiler.nodes.BeginNode;
import org.graalvm.compiler.nodes.CallTargetNode;
import org.graalvm.compiler.nodes.CallTargetNode.InvokeKind;
import org.graalvm.compiler.nodes.DeoptimizeNode;
import org.graalvm.compiler.nodes.EndNode;
import org.graalvm.compiler.nodes.FixedGuardNode;
import org.graalvm.compiler.nodes.FixedNode;
import org.graalvm.compiler.nodes.FixedWithNextNode;
import org.graalvm.compiler.nodes.FrameState;
import org.graalvm.compiler.nodes.Invoke;
import org.graalvm.compiler.nodes.InvokeNode;
import org.graalvm.compiler.nodes.InvokeWithExceptionNode;
import org.graalvm.compiler.nodes.KillingBeginNode;
import org.graalvm.compiler.nodes.LogicNode;
import org.graalvm.compiler.nodes.MergeNode;
import org.graalvm.compiler.nodes.ParameterNode;
import org.graalvm.compiler.nodes.PhiNode;
import org.graalvm.compiler.nodes.PiNode;
import org.graalvm.compiler.nodes.ReturnNode;
import org.graalvm.compiler.nodes.StartNode;
import org.graalvm.compiler.nodes.StateSplit;
import org.graalvm.compiler.nodes.StructuredGraph;
import org.graalvm.compiler.nodes.UnwindNode;
import org.graalvm.compiler.nodes.ValueNode;
import org.graalvm.compiler.nodes.calc.IsNullNode;
import org.graalvm.compiler.nodes.extended.ForeignCallNode;
import org.graalvm.compiler.nodes.extended.GuardingNode;
import org.graalvm.compiler.nodes.java.ExceptionObjectNode;
import org.graalvm.compiler.nodes.java.MethodCallTargetNode;
import org.graalvm.compiler.nodes.java.MonitorExitNode;
import org.graalvm.compiler.nodes.java.MonitorIdNode;
import org.graalvm.compiler.nodes.spi.Replacements;
import org.graalvm.compiler.nodes.type.StampTool;
import org.graalvm.compiler.nodes.util.GraphUtil;
import org.graalvm.compiler.phases.common.inlining.info.InlineInfo;
import org.graalvm.compiler.phases.common.util.HashSetNodeEventListener;
import org.graalvm.compiler.phases.util.ValueMergeUtil;
import org.graalvm.util.EconomicMap;
import org.graalvm.util.EconomicSet;
import org.graalvm.util.Equivalence;
import org.graalvm.util.UnmodifiableEconomicMap;
import org.graalvm.util.UnmodifiableMapCursor;

import java.lang.reflect.Constructor;
import java.util.ArrayList;
import java.util.List;

import static jdk.vm.ci.meta.DeoptimizationAction.InvalidateReprofile;
import static jdk.vm.ci.meta.DeoptimizationReason.NullCheckException;
import static org.graalvm.compiler.core.common.GraalOptions.HotSpotPrintInlining;

public class InliningUtil extends ValueMergeUtil {

    private static final String inliningDecisionsScopeString = "InliningDecisions";

    /**
     * Print a HotSpot-style inlining message to the console.
     */
    private static void printInlining(final InlineInfo info, final int inliningDepth, final boolean success, final String msg, final Object... args) {
        printInlining(info.methodAt(0), info.invoke(), inliningDepth, success, msg, args);
    }

    private static void printInlining(final ResolvedJavaMethod method, final Invoke invoke, final int inliningDepth, final boolean success, final String msg, final Object... args) {
        if (HotSpotPrintInlining.getValue(invoke.asNode().getOptions())) {
            Util.printInlining(method, invoke.bci(), inliningDepth, success, msg, args);
        }
    }

    public static void logInlinedMethod(InlineInfo info, int inliningDepth, boolean allowLogging, String msg, Object... args) {
        logInliningDecision(info, inliningDepth, allowLogging, true, msg, args);
    }

    public static void logNotInlinedMethod(InlineInfo info, int inliningDepth, String msg, Object... args) {
        logInliningDecision(info, inliningDepth, true, false, msg, args);
    }

    public static void logInliningDecision(InlineInfo info, int inliningDepth, boolean allowLogging, boolean success, String msg, final Object... args) {
        if (allowLogging) {
            printInlining(info, inliningDepth, success, msg, args);
            if (shouldLogInliningDecision()) {
                logInliningDecision(methodName(info), success, msg, args);
            }
        }
    }

    @SuppressWarnings("try")
    public static void logInliningDecision(final String msg, final Object... args) {
        try (Scope s = Debug.scope(inliningDecisionsScopeString)) {
            // Can't use log here since we are varargs
            if (Debug.isLogEnabled()) {
                Debug.logv(msg, args);
            }
        }
    }

    public static void logNotInlinedMethod(Invoke invoke, String msg) {
        if (shouldLogInliningDecision()) {
            String methodString = invoke.toString();
            if (invoke.callTarget() == null) {
                methodString += " callTarget=null";
            } else {
                String targetName = invoke.callTarget().targetName();
                if (!methodString.endsWith(targetName)) {
                    methodString += " " + targetName;
                }
            }
            logInliningDecision(methodString, false, msg, new Object[0]);
        }
    }

    public static void logNotInlined(Invoke invoke, int inliningDepth, ResolvedJavaMethod method, String msg) {
        logNotInlinedInvoke(invoke, inliningDepth, method, msg, new Object[0]);
    }

    public static void logNotInlinedInvoke(Invoke invoke, int inliningDepth, ResolvedJavaMethod method, String msg, Object... args) {
        printInlining(method, invoke, inliningDepth, false, msg, args);
        if (shouldLogInliningDecision()) {
            String methodString = methodName(method, invoke);
            logInliningDecision(methodString, false, msg, args);
        }
    }

    private static void logInliningDecision(final String methodString, final boolean success, final String msg, final Object... args) {
        String inliningMsg = "inlining " + methodString + ": " + msg;
        if (!success) {
            inliningMsg = "not " + inliningMsg;
        }
        logInliningDecision(inliningMsg, args);
    }

    @SuppressWarnings("try")
    public static boolean shouldLogInliningDecision() {
        try (Scope s = Debug.scope(inliningDecisionsScopeString)) {
            return Debug.isLogEnabled();
        }
    }

    private static String methodName(ResolvedJavaMethod method, Invoke invoke) {
        if (invoke != null && invoke.stateAfter() != null) {
            return methodName(invoke.stateAfter(), invoke.bci()) + ": " + method.format("%H.%n(%p):%r") + " (" + method.getCodeSize() + " bytes)";
        } else {
            return method.format("%H.%n(%p):%r") + " (" + method.getCodeSize() + " bytes)";
        }
    }

    private static String methodName(InlineInfo info) {
        if (info == null) {
            return "null";
        } else if (info.invoke() != null && info.invoke().stateAfter() != null) {
            return methodName(info.invoke().stateAfter(), info.invoke().bci()) + ": " + info.toString();
        } else {
            return info.toString();
        }
    }

    private static String methodName(FrameState frameState, int bci) {
        StringBuilder sb = new StringBuilder();
        if (frameState.outerFrameState() != null) {
            sb.append(methodName(frameState.outerFrameState(), frameState.outerFrameState().bci));
            sb.append("->");
        }
        ResolvedJavaMethod method = frameState.getMethod();
        sb.append(method != null ? method.format("%h.%n") : "?");
        sb.append("@").append(bci);
        return sb.toString();
    }

    public static void replaceInvokeCallTarget(Invoke invoke, StructuredGraph graph, InvokeKind invokeKind, ResolvedJavaMethod targetMethod) {
        MethodCallTargetNode oldCallTarget = (MethodCallTargetNode) invoke.callTarget();
        MethodCallTargetNode newCallTarget = graph.add(new MethodCallTargetNode(invokeKind, targetMethod, oldCallTarget.arguments().toArray(new ValueNode[0]), oldCallTarget.returnStamp(),
                        oldCallTarget.getProfile()));
        invoke.asNode().replaceFirstInput(oldCallTarget, newCallTarget);
    }

    public static PiNode createAnchoredReceiver(StructuredGraph graph, GuardingNode anchor, ResolvedJavaType commonType, ValueNode receiver, boolean exact) {
        return createAnchoredReceiver(graph, anchor, receiver,
                        exact ? StampFactory.objectNonNull(TypeReference.createExactTrusted(commonType)) : StampFactory.objectNonNull(TypeReference.createTrusted(graph.getAssumptions(), commonType)));
    }

    private static PiNode createAnchoredReceiver(StructuredGraph graph, GuardingNode anchor, ValueNode receiver, Stamp stamp) {
        // to avoid that floating reads on receiver fields float above the type check
        return graph.unique(new PiNode(receiver, stamp, (ValueNode) anchor));
    }

    /**
     * @return null iff the check succeeds, otherwise a (non-null) descriptive message.
     */
    public static String checkInvokeConditions(Invoke invoke) {
        if (invoke.predecessor() == null || !invoke.asNode().isAlive()) {
            return "the invoke is dead code";
        }
        if (!(invoke.callTarget() instanceof MethodCallTargetNode)) {
            return "the invoke has already been lowered, or has been created as a low-level node";
        }
        MethodCallTargetNode callTarget = (MethodCallTargetNode) invoke.callTarget();
        if (callTarget.targetMethod() == null) {
            return "target method is null";
        }
        assert invoke.stateAfter() != null : invoke;
        if (!invoke.useForInlining()) {
            return "the invoke is marked to be not used for inlining";
        }
        ValueNode receiver = callTarget.receiver();
        if (receiver != null && receiver.isConstant() && receiver.isNullConstant()) {
            return "receiver is null";
        }
        return null;
    }

    /**
     * Performs an actual inlining, thereby replacing the given invoke with the given inlineGraph.
     *
     * @param invoke the invoke that will be replaced
     * @param inlineGraph the graph that the invoke will be replaced with
     * @param receiverNullCheck true if a null check needs to be generated for non-static inlinings,
     *            false if no such check is required
     * @param inlineeMethod the actual method being inlined. Maybe be null for snippets.
     */
    @SuppressWarnings("try")
    public static UnmodifiableEconomicMap<Node, Node> inline(Invoke invoke, StructuredGraph inlineGraph, boolean receiverNullCheck, ResolvedJavaMethod inlineeMethod) {
        FixedNode invokeNode = invoke.asNode();
        StructuredGraph graph = invokeNode.graph();
        MethodMetricsInlineeScopeInfo m = MethodMetricsInlineeScopeInfo.create(graph.getOptions());
        try (Debug.Scope s = Debug.methodMetricsScope("InlineEnhancement", m, false)) {
            final NodeInputList<ValueNode> parameters = invoke.callTarget().arguments();

            assert inlineGraph.getGuardsStage().ordinal() >= graph.getGuardsStage().ordinal();
            assert !invokeNode.graph().isAfterFloatingReadPhase() : "inline isn't handled correctly after floating reads phase";

            if (receiverNullCheck && !((MethodCallTargetNode) invoke.callTarget()).isStatic()) {
                nonNullReceiver(invoke);
            }

            ArrayList<Node> nodes = new ArrayList<>(inlineGraph.getNodes().count());
            ArrayList<ReturnNode> returnNodes = new ArrayList<>(4);
            ArrayList<InvokeNode> partialIntrinsicExits = new ArrayList<>();
            UnwindNode unwindNode = null;
            final StartNode entryPointNode = inlineGraph.start();
            FixedNode firstCFGNode = entryPointNode.next();
            if (firstCFGNode == null) {
                throw new IllegalStateException("Inlined graph is in invalid state: " + inlineGraph);
            }
            for (Node node : inlineGraph.getNodes()) {
                if (node == entryPointNode || (node == entryPointNode.stateAfter() && node.usages().count() == 1) || node instanceof ParameterNode) {
                    // Do nothing.
                } else {
                    nodes.add(node);
                    if (node instanceof ReturnNode) {
                        returnNodes.add((ReturnNode) node);
                    } else if (node instanceof InvokeNode) {
                        InvokeNode invokeInInlineGraph = (InvokeNode) node;
                        if (invokeInInlineGraph.bci() == BytecodeFrame.UNKNOWN_BCI) {
                            ResolvedJavaMethod target1 = invoke.callTarget().targetMethod();
                            ResolvedJavaMethod target2 = invokeInInlineGraph.callTarget().targetMethod();
                            assert target1.equals(target2) : String.format("invoke in inlined method expected to be partial intrinsic exit (i.e., call to %s), not a call to %s",
                                            target1.format("%H.%n(%p)"), target2.format("%H.%n(%p)"));
                            partialIntrinsicExits.add(invokeInInlineGraph);
                        }
                    } else if (node instanceof UnwindNode) {
                        assert unwindNode == null;
                        unwindNode = (UnwindNode) node;
                    }
                }
            }

            final AbstractBeginNode prevBegin = AbstractBeginNode.prevBegin(invokeNode);
            DuplicationReplacement localReplacement = new DuplicationReplacement() {

                @Override
                public Node replacement(Node node) {
                    if (node instanceof ParameterNode) {
                        return parameters.get(((ParameterNode) node).index());
                    } else if (node == entryPointNode) {
                        return prevBegin;
                    }
                    return node;
                }
            };

            assert invokeNode.successors().first() != null : invoke;
            assert invokeNode.predecessor() != null;

            UnmodifiableEconomicMap<Node, Node> duplicates = graph.addDuplicates(nodes, inlineGraph, inlineGraph.getNodeCount(), localReplacement);

            FrameState stateAfter = invoke.stateAfter();
            assert stateAfter == null || stateAfter.isAlive();

            FrameState stateAtExceptionEdge = null;
            if (invoke instanceof InvokeWithExceptionNode) {
                InvokeWithExceptionNode invokeWithException = ((InvokeWithExceptionNode) invoke);
                if (unwindNode != null) {
                    ExceptionObjectNode obj = (ExceptionObjectNode) invokeWithException.exceptionEdge();
                    stateAtExceptionEdge = obj.stateAfter();
                }
            }

            updateSourcePositions(invoke, inlineGraph, duplicates);
            if (stateAfter != null) {
                processFrameStates(invoke, inlineGraph, duplicates, stateAtExceptionEdge, returnNodes.size() > 1);
                int callerLockDepth = stateAfter.nestedLockDepth();
                if (callerLockDepth != 0) {
                    for (MonitorIdNode original : inlineGraph.getNodes(MonitorIdNode.TYPE)) {
                        MonitorIdNode monitor = (MonitorIdNode) duplicates.get(original);
                        processMonitorId(invoke.stateAfter(), monitor);
                    }
                }
            } else {
                assert checkContainsOnlyInvalidOrAfterFrameState(duplicates);
            }

            firstCFGNode = (FixedNode) duplicates.get(firstCFGNode);
            for (int i = 0; i < returnNodes.size(); i++) {
                returnNodes.set(i, (ReturnNode) duplicates.get(returnNodes.get(i)));
            }
            for (InvokeNode exit : partialIntrinsicExits) {
                // A partial intrinsic exit must be replaced with a call to
                // the intrinsified method.
                InvokeNode dup = (InvokeNode) duplicates.get(exit);
                InvokeNode repl = graph.add(new InvokeNode(invoke.callTarget(), invoke.bci()));
                dup.intrinsify(repl);
            }
            if (unwindNode != null) {
                unwindNode = (UnwindNode) duplicates.get(unwindNode);
            }

            finishInlining(invoke, graph, firstCFGNode, returnNodes, unwindNode, inlineGraph.getAssumptions(), inlineGraph);
            GraphUtil.killCFG(invokeNode);

            if (Debug.isMethodMeterEnabled() && m != null) {
                MethodMetricsImpl.recordInlinee(m.getRootMethod(), invoke.asNode().graph().method(), inlineeMethod);
            }
            return duplicates;
        }
    }

    /**
     * Inline {@code inlineGraph} into the current replacoing the node {@code Invoke} and return the
     * set of nodes which should be canonicalized. The set should only contain nodes which modified
     * by the inlining since the current graph and {@code inlineGraph} are expected to already be
     * canonical.
     *
     * @param invoke
     * @param inlineGraph
     * @param receiverNullCheck
     * @param inlineeMethod
     * @return the set of nodes to canonicalize
     */
    @SuppressWarnings("try")
    public static EconomicSet<Node> inlineForCanonicalization(Invoke invoke, StructuredGraph inlineGraph, boolean receiverNullCheck, ResolvedJavaMethod inlineeMethod) {
        HashSetNodeEventListener listener = new HashSetNodeEventListener();
        /*
         * This code relies on the fact that Graph.addDuplicates doesn't trigger the
         * NodeEventListener to track only nodes which were modified into the process of inlining
         * the graph into the current graph.
         */
        try (NodeEventScope nes = invoke.asNode().graph().trackNodeEvents(listener)) {
            InliningUtil.inline(invoke, inlineGraph, receiverNullCheck, inlineeMethod);
        }
        return listener.getNodes();
    }

    private static ValueNode finishInlining(Invoke invoke, StructuredGraph graph, FixedNode firstNode, List<ReturnNode> returnNodes, UnwindNode unwindNode, Assumptions inlinedAssumptions,
                    StructuredGraph inlineGraph) {
        FixedNode invokeNode = invoke.asNode();
        FrameState stateAfter = invoke.stateAfter();
        assert stateAfter == null || stateAfter.isAlive();

        invokeNode.replaceAtPredecessor(firstNode);

        if (invoke instanceof InvokeWithExceptionNode) {
            InvokeWithExceptionNode invokeWithException = ((InvokeWithExceptionNode) invoke);
            if (unwindNode != null && unwindNode.isAlive()) {
                assert unwindNode.predecessor() != null;
                assert invokeWithException.exceptionEdge().successors().count() == 1;
                ExceptionObjectNode obj = (ExceptionObjectNode) invokeWithException.exceptionEdge();
                obj.replaceAtUsages(unwindNode.exception());
                Node n = obj.next();
                obj.setNext(null);
                unwindNode.replaceAndDelete(n);

                obj.replaceAtPredecessor(null);
                obj.safeDelete();
            } else {
                invokeWithException.killExceptionEdge();
            }

            // get rid of memory kill
            AbstractBeginNode begin = invokeWithException.next();
            if (begin instanceof KillingBeginNode) {
                AbstractBeginNode newBegin = new BeginNode();
                graph.addAfterFixed(begin, graph.add(newBegin));
                begin.replaceAtUsages(newBegin);
                graph.removeFixed(begin);
            }
        } else {
            if (unwindNode != null && unwindNode.isAlive()) {
                DeoptimizeNode deoptimizeNode = graph.add(new DeoptimizeNode(DeoptimizationAction.InvalidateRecompile, DeoptimizationReason.NotCompiledExceptionHandler));
                unwindNode.replaceAndDelete(deoptimizeNode);
            }
        }

        ValueNode returnValue;
        if (!returnNodes.isEmpty()) {
            FixedNode n = invoke.next();
            invoke.setNext(null);
            if (returnNodes.size() == 1) {
                ReturnNode returnNode = returnNodes.get(0);
                returnValue = returnNode.result();
                invokeNode.replaceAtUsages(returnValue);
                returnNode.replaceAndDelete(n);
            } else {
                MergeNode merge = graph.add(new MergeNode());
                merge.setStateAfter(stateAfter);
                returnValue = mergeReturns(merge, returnNodes);
                invokeNode.replaceAtUsages(returnValue);
                if (returnValue instanceof PhiNode && ((PhiNode) returnValue).merge().equals(merge)) {
                    NodeMap<Node> seen = new NodeMap<>(graph);
                    fixFrameStates(merge, merge, seen, (PhiNode) returnValue, (PhiNode) returnValue);
                }
                merge.setNext(n);
            }
        } else {
            returnValue = null;
            invokeNode.replaceAtUsages(null);
            GraphUtil.killCFG(invoke.next());
        }

        // Copy assumptions from inlinee to caller
        Assumptions assumptions = graph.getAssumptions();
        if (assumptions != null) {
            if (inlinedAssumptions != null) {
                assumptions.record(inlinedAssumptions);
            }
        } else {
            assert inlinedAssumptions == null : String.format("cannot inline graph (%s) which makes assumptions into a graph (%s) that doesn't", inlineGraph, graph);
        }

        // Copy inlined methods from inlinee to caller
        graph.updateMethods(inlineGraph);

        // Update the set of accessed fields
        if (GraalOptions.GeneratePIC.getValue(graph.getOptions())) {
            graph.updateFields(inlineGraph);
        }

        if (inlineGraph.hasUnsafeAccess()) {
            graph.markUnsafeAccess();
        }
        assert inlineGraph.getSpeculationLog() == null : "Only the root graph should have a speculation log";

        return returnValue;
    }

<<<<<<< HEAD
    private static void fixFrameStates(MergeNode originalMerge, Node current, NodeMap<Node> seen, ValueNode currentValue, PhiNode returnPhi) {
        // It is possible that some of the frame states that came from AFTER_BCI reference a Phi
        // node that
        // was created to merge multiple returns. This can create cycles (see GR-3949 and GR-3957).
        // To detect this, we follow the control paths starting from the merge node,
        // split the Phi node inputs at merges and assign the proper input to each frame state.
        if (seen.containsKey(current)) {
            return;
        }
        seen.put(current, current);
        if (current instanceof StateSplit && current != originalMerge) {
            FrameState state = ((StateSplit) current).stateAfter();
            if (state != null && state.values().contains(returnPhi)) {
                int index = 0;
                for (ValueNode value : state.values().snapshot()) {
                    if (value == returnPhi) {
                        state.values().set(index, currentValue);
                    }
                    index++;
                }
            }
        }
        if (current instanceof AbstractMergeNode) {
            AbstractMergeNode currentMerge = (AbstractMergeNode) current;
            for (EndNode pred : currentMerge.cfgPredecessors()) {
                ValueNode newValue = currentValue;
                if (currentValue instanceof PhiNode) {
                    PhiNode currentPhi = (PhiNode) currentValue;
                    if (currentPhi.merge().equals(currentMerge)) {
                        newValue = currentPhi.valueAt(pred);
                    }
                }
                fixFrameStates(originalMerge, pred, seen, newValue, returnPhi);
            }
        }
        if (current.predecessor() != null) {
            fixFrameStates(originalMerge, current.predecessor(), seen, currentValue, returnPhi);
        }
    }

    private static String formatGraph(StructuredGraph graph) {
        if (graph.method() == null) {
            return graph.name;
        }
        return graph.method().format("%H.%n(%p)");
    }

    @SuppressWarnings("try")
=======
>>>>>>> 9bdb0280
    private static void updateSourcePositions(Invoke invoke, StructuredGraph inlineGraph, UnmodifiableEconomicMap<Node, Node> duplicates) {
        if (inlineGraph.mayHaveNodeSourcePosition() && invoke.stateAfter() != null) {
            if (invoke.asNode().getNodeSourcePosition() == null) {
                // Temporarily ignore the assert below.
                return;
            }

            JavaConstant constantReceiver = invoke.getInvokeKind().hasReceiver() ? invoke.getReceiver().asJavaConstant() : null;
            NodeSourcePosition invokePos = invoke.asNode().getNodeSourcePosition();
            assert invokePos != null : "missing source information";

            EconomicMap<NodeSourcePosition, NodeSourcePosition> posMap = EconomicMap.create(Equivalence.DEFAULT);
            UnmodifiableMapCursor<Node, Node> cursor = duplicates.getEntries();
            while (cursor.advance()) {
                NodeSourcePosition pos = cursor.getKey().getNodeSourcePosition();
                if (pos != null) {
                    NodeSourcePosition callerPos = pos.addCaller(constantReceiver, invokePos);
                    if (!posMap.containsKey(callerPos)) {
                        posMap.put(callerPos, callerPos);
                    }
                    cursor.getValue().setNodeSourcePosition(posMap.get(callerPos));
                }
            }
        }
    }

    public static void processMonitorId(FrameState stateAfter, MonitorIdNode monitorIdNode) {
        if (stateAfter != null) {
            int callerLockDepth = stateAfter.nestedLockDepth();
            monitorIdNode.setLockDepth(monitorIdNode.getLockDepth() + callerLockDepth);
        }
    }

    protected static void processFrameStates(Invoke invoke, StructuredGraph inlineGraph, UnmodifiableEconomicMap<Node, Node> duplicates, FrameState stateAtExceptionEdge,
                    boolean alwaysDuplicateStateAfter) {
        FrameState stateAtReturn = invoke.stateAfter();
        FrameState outerFrameState = null;
        JavaKind invokeReturnKind = invoke.asNode().getStackKind();
        for (FrameState original : inlineGraph.getNodes(FrameState.TYPE)) {
            FrameState frameState = (FrameState) duplicates.get(original);
            if (frameState != null && frameState.isAlive()) {
                if (outerFrameState == null) {
                    outerFrameState = stateAtReturn.duplicateModifiedDuringCall(invoke.bci(), invokeReturnKind);
                }
                processFrameState(frameState, invoke, inlineGraph.method(), stateAtExceptionEdge, outerFrameState, alwaysDuplicateStateAfter, invoke.callTarget().targetMethod(),
                                invoke.callTarget().arguments());
            }
        }
    }

    public static FrameState processFrameState(FrameState frameState, Invoke invoke, ResolvedJavaMethod inlinedMethod, FrameState stateAtExceptionEdge, FrameState outerFrameState,
                    boolean alwaysDuplicateStateAfter, ResolvedJavaMethod invokeTargetMethod, List<ValueNode> invokeArgsList) {

        assert outerFrameState == null || !outerFrameState.isDeleted() : outerFrameState;
        FrameState stateAtReturn = invoke.stateAfter();
        JavaKind invokeReturnKind = invoke.asNode().getStackKind();

        if (frameState.bci == BytecodeFrame.AFTER_BCI) {
            FrameState stateAfterReturn = stateAtReturn;
            if (frameState.getCode() == null) {
                // This is a frame state for a side effect within an intrinsic
                // that was parsed for post-parse intrinsification
                for (Node usage : frameState.usages()) {
                    if (usage instanceof ForeignCallNode) {
                        // A foreign call inside an intrinsic needs to have
                        // the BCI of the invoke being intrinsified
                        ForeignCallNode foreign = (ForeignCallNode) usage;
                        foreign.setBci(invoke.bci());
                    }
                }
            }

            // pop return kind from invoke's stateAfter and replace with this frameState's return
            // value (top of stack)
            if (frameState.stackSize() > 0 && (alwaysDuplicateStateAfter || stateAfterReturn.stackAt(0) != frameState.stackAt(0))) {
                stateAfterReturn = stateAtReturn.duplicateModified(invokeReturnKind, invokeReturnKind, frameState.stackAt(0));
            }

            // Return value does no longer need to be limited by the monitor exit.
            for (MonitorExitNode n : frameState.usages().filter(MonitorExitNode.class)) {
                n.clearEscapedReturnValue();
            }

            frameState.replaceAndDelete(stateAfterReturn);
            return stateAfterReturn;
        } else if (stateAtExceptionEdge != null && isStateAfterException(frameState)) {
            // pop exception object from invoke's stateAfter and replace with this frameState's
            // exception object (top of stack)
            FrameState stateAfterException = stateAtExceptionEdge;
            if (frameState.stackSize() > 0 && stateAtExceptionEdge.stackAt(0) != frameState.stackAt(0)) {
                stateAfterException = stateAtExceptionEdge.duplicateModified(JavaKind.Object, JavaKind.Object, frameState.stackAt(0));
            }
            frameState.replaceAndDelete(stateAfterException);
            return stateAfterException;
        } else if (frameState.bci == BytecodeFrame.UNWIND_BCI || frameState.bci == BytecodeFrame.AFTER_EXCEPTION_BCI) {
            return handleMissingAfterExceptionFrameState(frameState);
        } else if (frameState.bci == BytecodeFrame.BEFORE_BCI) {
            // This is an intrinsic. Deoptimizing within an intrinsic
            // must re-execute the intrinsified invocation
            assert frameState.outerFrameState() == null;
            ValueNode[] invokeArgs = invokeArgsList.isEmpty() ? NO_ARGS : invokeArgsList.toArray(new ValueNode[invokeArgsList.size()]);
            FrameState stateBeforeCall = stateAtReturn.duplicateModifiedBeforeCall(invoke.bci(), invokeReturnKind, invokeTargetMethod.getSignature().toParameterKinds(!invokeTargetMethod.isStatic()),
                            invokeArgs);
            frameState.replaceAndDelete(stateBeforeCall);
            return stateBeforeCall;
        } else {
            // only handle the outermost frame states
            if (frameState.outerFrameState() == null) {
                assert checkInlineeFrameState(invoke, inlinedMethod, frameState);
                frameState.setOuterFrameState(outerFrameState);
            }
            return frameState;
        }
    }

    static boolean checkInlineeFrameState(Invoke invoke, ResolvedJavaMethod inlinedMethod, FrameState frameState) {
        assert frameState.bci != BytecodeFrame.AFTER_EXCEPTION_BCI : frameState;
        assert frameState.bci != BytecodeFrame.BEFORE_BCI : frameState;
        assert frameState.bci != BytecodeFrame.UNKNOWN_BCI : frameState;
        assert frameState.bci != BytecodeFrame.UNWIND_BCI : frameState;
        if (frameState.bci != BytecodeFrame.INVALID_FRAMESTATE_BCI) {
            ResolvedJavaMethod method = frameState.getMethod();
            if (method.equals(inlinedMethod)) {
                // Normal inlining expects all outermost inlinee frame states to
                // denote the inlinee method
            } else if (method.equals(invoke.callTarget().targetMethod())) {
                // This occurs when an intrinsic calls back to the original
                // method to handle a slow path. During parsing of such a
                // partial intrinsic, these calls are given frame states
                // that exclude the outer frame state denoting a position
                // in the intrinsic code.
                assert inlinedMethod.getAnnotation(
                                MethodSubstitution.class) != null : "expected an intrinsic when inlinee frame state matches method of call target but does not match the method of the inlinee graph: " +
                                                frameState;
            } else if (method.getName().equals(inlinedMethod.getName())) {
                // This can happen for method substitutions.
            } else {
                throw new AssertionError(String.format("inlinedMethod=%s frameState.method=%s frameState=%s invoke.method=%s", inlinedMethod, method, frameState,
                                invoke.callTarget().targetMethod()));
            }
        }
        return true;
    }

    private static final ValueNode[] NO_ARGS = {};

    private static boolean isStateAfterException(FrameState frameState) {
        return frameState.bci == BytecodeFrame.AFTER_EXCEPTION_BCI || (frameState.bci == BytecodeFrame.UNWIND_BCI && !frameState.getMethod().isSynchronized());
    }

    public static FrameState handleMissingAfterExceptionFrameState(FrameState nonReplaceableFrameState) {
        Graph graph = nonReplaceableFrameState.graph();
        NodeWorkList workList = graph.createNodeWorkList();
        workList.add(nonReplaceableFrameState);
        for (Node node : workList) {
            FrameState fs = (FrameState) node;
            for (Node usage : fs.usages().snapshot()) {
                if (!usage.isAlive()) {
                    continue;
                }
                if (usage instanceof FrameState) {
                    workList.add(usage);
                } else {
                    StateSplit stateSplit = (StateSplit) usage;
                    FixedNode fixedStateSplit = stateSplit.asNode();
                    if (fixedStateSplit instanceof AbstractMergeNode) {
                        AbstractMergeNode merge = (AbstractMergeNode) fixedStateSplit;
                        while (merge.isAlive()) {
                            AbstractEndNode end = merge.forwardEnds().first();
                            DeoptimizeNode deoptimizeNode = graph.add(new DeoptimizeNode(DeoptimizationAction.InvalidateRecompile, DeoptimizationReason.NotCompiledExceptionHandler));
                            end.replaceAtPredecessor(deoptimizeNode);
                            GraphUtil.killCFG(end);
                        }
                    } else {
                        FixedNode deoptimizeNode = graph.add(new DeoptimizeNode(DeoptimizationAction.InvalidateRecompile, DeoptimizationReason.NotCompiledExceptionHandler));
                        if (fixedStateSplit instanceof AbstractBeginNode) {
                            deoptimizeNode = BeginNode.begin(deoptimizeNode);
                        }
                        fixedStateSplit.replaceAtPredecessor(deoptimizeNode);
                        GraphUtil.killCFG(fixedStateSplit);
                    }
                }
            }
        }
        return nonReplaceableFrameState;
    }

    /**
     * Ensure that all states are either {@link BytecodeFrame#INVALID_FRAMESTATE_BCI} or one of
     * {@link BytecodeFrame#AFTER_BCI} or {@link BytecodeFrame#BEFORE_BCI}. Mixing of before and
     * after isn't allowed.
     */
    private static boolean checkContainsOnlyInvalidOrAfterFrameState(UnmodifiableEconomicMap<Node, Node> duplicates) {
        int okBci = BytecodeFrame.INVALID_FRAMESTATE_BCI;
        for (Node node : duplicates.getValues()) {
            if (node instanceof FrameState) {
                FrameState frameState = (FrameState) node;
                if (frameState.bci == BytecodeFrame.INVALID_FRAMESTATE_BCI) {
                    continue;
                }
                if (frameState.bci == BytecodeFrame.AFTER_BCI || frameState.bci == BytecodeFrame.BEFORE_BCI) {
                    if (okBci == BytecodeFrame.INVALID_FRAMESTATE_BCI) {
                        okBci = frameState.bci;
                    } else {
                        assert okBci == frameState.bci : node.toString(Verbosity.Debugger);
                    }
                } else {
                    assert false : node.toString(Verbosity.Debugger);
                }
            }
        }
        return true;
    }

    /**
     * Gets the receiver for an invoke, adding a guard if necessary to ensure it is non-null, and
     * ensuring that the resulting type is compatible with the method being invoked.
     */
    public static ValueNode nonNullReceiver(Invoke invoke) {
        MethodCallTargetNode callTarget = (MethodCallTargetNode) invoke.callTarget();
        assert !callTarget.isStatic() : callTarget.targetMethod();
        StructuredGraph graph = callTarget.graph();
        ValueNode oldReceiver = callTarget.arguments().get(0);
        ValueNode newReceiver = oldReceiver;
        if (newReceiver.getStackKind() == JavaKind.Object) {

            if (invoke.getInvokeKind() == InvokeKind.Special) {
                Stamp paramStamp = newReceiver.stamp();
                Stamp stamp = paramStamp.join(StampFactory.object(TypeReference.create(graph.getAssumptions(), callTarget.targetMethod().getDeclaringClass())));
                if (!stamp.equals(paramStamp)) {
                    // The verifier and previous optimizations guarantee unconditionally that the
                    // receiver is at least of the type of the method holder for a special invoke.
                    newReceiver = graph.unique(new PiNode(newReceiver, stamp));
                }
            }

            if (!StampTool.isPointerNonNull(newReceiver)) {
                LogicNode condition = graph.unique(IsNullNode.create(newReceiver));
                FixedGuardNode fixedGuard = graph.add(new FixedGuardNode(condition, NullCheckException, InvalidateReprofile, true));
                PiNode nonNullReceiver = graph.unique(new PiNode(newReceiver, StampFactory.objectNonNull(), fixedGuard));
                graph.addBeforeFixed(invoke.asNode(), fixedGuard);
                newReceiver = nonNullReceiver;
            }
        }

        if (newReceiver != oldReceiver) {
            callTarget.replaceFirstInput(oldReceiver, newReceiver);
        }
        return newReceiver;
    }

    public static boolean canIntrinsify(Replacements replacements, ResolvedJavaMethod target, int invokeBci) {
        return replacements.hasSubstitution(target, invokeBci);
    }

    public static StructuredGraph getIntrinsicGraph(Replacements replacements, ResolvedJavaMethod target, int invokeBci) {
        return replacements.getSubstitution(target, invokeBci);
    }

    public static FixedWithNextNode inlineMacroNode(Invoke invoke, ResolvedJavaMethod concrete, Class<? extends FixedWithNextNode> macroNodeClass) throws GraalError {
        StructuredGraph graph = invoke.asNode().graph();
        if (!concrete.equals(((MethodCallTargetNode) invoke.callTarget()).targetMethod())) {
            assert ((MethodCallTargetNode) invoke.callTarget()).invokeKind().hasReceiver();
            InliningUtil.replaceInvokeCallTarget(invoke, graph, InvokeKind.Special, concrete);
        }

        FixedWithNextNode macroNode = createMacroNodeInstance(macroNodeClass, invoke);

        CallTargetNode callTarget = invoke.callTarget();
        if (invoke instanceof InvokeNode) {
            graph.replaceFixedWithFixed((InvokeNode) invoke, graph.add(macroNode));
        } else {
            InvokeWithExceptionNode invokeWithException = (InvokeWithExceptionNode) invoke;
            invokeWithException.killExceptionEdge();
            graph.replaceSplitWithFixed(invokeWithException, graph.add(macroNode), invokeWithException.next());
        }
        GraphUtil.killWithUnusedFloatingInputs(callTarget);
        return macroNode;
    }

    private static FixedWithNextNode createMacroNodeInstance(Class<? extends FixedWithNextNode> macroNodeClass, Invoke invoke) throws GraalError {
        try {
            Constructor<?> cons = macroNodeClass.getDeclaredConstructor(Invoke.class);
            return (FixedWithNextNode) cons.newInstance(invoke);
        } catch (ReflectiveOperationException | IllegalArgumentException | SecurityException e) {
            throw new GraalGraphError(e).addContext(invoke.asNode()).addContext("macroSubstitution", macroNodeClass);
        }
    }

    /**
     * This method exclude InstrumentationNode from inlining heuristics.
     */
    public static int getNodeCount(StructuredGraph graph) {
        return graph.getNodeCount();
    }

}<|MERGE_RESOLUTION|>--- conflicted
+++ resolved
@@ -507,7 +507,6 @@
         return returnValue;
     }
 
-<<<<<<< HEAD
     private static void fixFrameStates(MergeNode originalMerge, Node current, NodeMap<Node> seen, ValueNode currentValue, PhiNode returnPhi) {
         // It is possible that some of the frame states that came from AFTER_BCI reference a Phi
         // node that
@@ -548,16 +547,7 @@
         }
     }
 
-    private static String formatGraph(StructuredGraph graph) {
-        if (graph.method() == null) {
-            return graph.name;
-        }
-        return graph.method().format("%H.%n(%p)");
-    }
-
     @SuppressWarnings("try")
-=======
->>>>>>> 9bdb0280
     private static void updateSourcePositions(Invoke invoke, StructuredGraph inlineGraph, UnmodifiableEconomicMap<Node, Node> duplicates) {
         if (inlineGraph.mayHaveNodeSourcePosition() && invoke.stateAfter() != null) {
             if (invoke.asNode().getNodeSourcePosition() == null) {
