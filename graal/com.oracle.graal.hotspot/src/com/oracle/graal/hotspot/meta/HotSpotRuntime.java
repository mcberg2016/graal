/*
 * Copyright (c) 2011, 2012, Oracle and/or its affiliates. All rights reserved.
 * DO NOT ALTER OR REMOVE COPYRIGHT NOTICES OR THIS FILE HEADER.
 *
 * This code is free software; you can redistribute it and/or modify it
 * under the terms of the GNU General Public License version 2 only, as
 * published by the Free Software Foundation.
 *
 * This code is distributed in the hope that it will be useful, but WITHOUT
 * ANY WARRANTY; without even the implied warranty of MERCHANTABILITY or
 * FITNESS FOR A PARTICULAR PURPOSE.  See the GNU General Public License
 * version 2 for more details (a copy is included in the LICENSE file that
 * accompanied this code).
 *
 * You should have received a copy of the GNU General Public License version
 * 2 along with this work; if not, write to the Free Software Foundation,
 * Inc., 51 Franklin St, Fifth Floor, Boston, MA 02110-1301 USA.
 *
 * Please contact Oracle, 500 Oracle Parkway, Redwood Shores, CA 94065 USA
 * or visit www.oracle.com if you need additional information or have any
 * questions.
 */
package com.oracle.graal.hotspot.meta;

import static com.oracle.graal.api.code.DeoptimizationAction.*;
import static com.oracle.graal.api.code.MemoryBarriers.*;
import static com.oracle.graal.api.meta.DeoptimizationReason.*;
import static com.oracle.graal.api.meta.Value.*;
import static com.oracle.graal.hotspot.HotSpotGraalRuntime.*;
import static com.oracle.graal.hotspot.snippets.SystemSnippets.*;
import static com.oracle.graal.java.GraphBuilderPhase.*;
import static com.oracle.graal.nodes.StructuredGraph.*;
import static com.oracle.graal.nodes.UnwindNode.*;
import static com.oracle.graal.nodes.java.RegisterFinalizerNode.*;
import static com.oracle.graal.snippets.Log.*;
import static com.oracle.graal.snippets.MathSnippetsX86.*;

import java.lang.reflect.*;
import java.util.*;

import com.oracle.graal.api.code.*;
import com.oracle.graal.api.code.CodeUtil.RefMapFormatter;
import com.oracle.graal.api.code.CompilationResult.Call;
import com.oracle.graal.api.code.CompilationResult.DataPatch;
import com.oracle.graal.api.code.CompilationResult.Mark;
import com.oracle.graal.api.code.CompilationResult.Safepoint;
import com.oracle.graal.api.code.Register.RegisterFlag;
import com.oracle.graal.api.code.RuntimeCall.Descriptor;
import com.oracle.graal.api.meta.*;
import com.oracle.graal.graph.*;
import com.oracle.graal.hotspot.*;
import com.oracle.graal.hotspot.bridge.*;
import com.oracle.graal.hotspot.nodes.*;
import com.oracle.graal.hotspot.phases.*;
import com.oracle.graal.hotspot.snippets.*;
import com.oracle.graal.nodes.*;
import com.oracle.graal.nodes.calc.*;
import com.oracle.graal.nodes.extended.*;
import com.oracle.graal.nodes.java.*;
import com.oracle.graal.nodes.java.MethodCallTargetNode.InvokeKind;
import com.oracle.graal.nodes.spi.*;
import com.oracle.graal.nodes.type.*;
import com.oracle.graal.phases.*;
import com.oracle.graal.printer.*;
import com.oracle.graal.snippets.*;

/**
 * HotSpot implementation of {@link GraalCodeCacheProvider}.
 */
public abstract class HotSpotRuntime implements GraalCodeCacheProvider {
    public final HotSpotVMConfig config;

    protected final RegisterConfig regConfig;
    protected final RegisterConfig globalStubRegConfig;
    protected final HotSpotGraalRuntime graalRuntime;

    private CheckCastSnippets.Templates checkcastSnippets;
    private InstanceOfSnippets.Templates instanceofSnippets;
    private NewObjectSnippets.Templates newObjectSnippets;
    private MonitorSnippets.Templates monitorSnippets;

    private final Map<Descriptor, RuntimeCall> runtimeCalls = new HashMap<>();

    protected Value ret(Kind kind) {
        if (kind.isVoid()) {
            return ILLEGAL;
        }
        return globalStubRegConfig.getReturnRegister(kind).asValue(kind);
    }

    protected Value arg(int index, Kind kind) {
        if (kind.isFloat() || kind.isDouble()) {
            return globalStubRegConfig.getCallingConventionRegisters(CallingConvention.Type.RuntimeCall, RegisterFlag.FPU)[index].asValue(kind);
        }
        return globalStubRegConfig.getCallingConventionRegisters(CallingConvention.Type.RuntimeCall, RegisterFlag.CPU)[index].asValue(kind);
    }

    protected Value scratch(Kind kind) {
        return globalStubRegConfig.getScratchRegister().asValue(kind);
    }

    public HotSpotRuntime(HotSpotVMConfig config, HotSpotGraalRuntime graalRuntime) {
        this.config = config;
        this.graalRuntime = graalRuntime;
        regConfig = createRegisterConfig(false);
        globalStubRegConfig = createRegisterConfig(true);

        addRuntimeCall(UNWIND_EXCEPTION, config.unwindExceptionStub,
                        /*           temps */ null,
                        /*             ret */ ret(Kind.Void),
                        /* arg0: exception */ arg(0, Kind.Object));

        addRuntimeCall(OnStackReplacementPhase.OSR_MIGRATION_END, config.osrMigrationEndStub,
                        /*           temps */ null,
                        /*             ret */ ret(Kind.Void),
                        /* arg0:      long */ arg(0, Kind.Long));

        addRuntimeCall(REGISTER_FINALIZER, config.registerFinalizerStub,
                        /*           temps */ null,
                        /*             ret */ ret(Kind.Void),
                        /* arg0:    object */ arg(0, Kind.Object));

        addRuntimeCall(CREATE_NULL_POINTER_EXCEPTION, config.createNullPointerExceptionStub,
                        /*           temps */ null,
                        /*             ret */ ret(Kind.Object));

        addRuntimeCall(CREATE_OUT_OF_BOUNDS_EXCEPTION, config.createOutOfBoundsExceptionStub,
                        /*           temps */ null,
                        /*             ret */ ret(Kind.Object),
                        /* arg0:     index */ arg(0, Kind.Int));

        addRuntimeCall(JAVA_TIME_MILLIS, config.javaTimeMillisStub,
                        /*           temps */ null,
                        /*             ret */ ret(Kind.Long));

        addRuntimeCall(JAVA_TIME_NANOS, config.javaTimeNanosStub,
                        /*           temps */ null,
                        /*             ret */ ret(Kind.Long));

        addRuntimeCall(ARITHMETIC_SIN, config.arithmeticSinStub,
                        /*           temps */ null,
                        /*             ret */ ret(Kind.Double),
                        /* arg0:     index */ arg(0, Kind.Double));

        addRuntimeCall(ARITHMETIC_COS, config.arithmeticCosStub,
                        /*           temps */ null,
                        /*             ret */ ret(Kind.Double),
                        /* arg0:     index */ arg(0, Kind.Double));

        addRuntimeCall(ARITHMETIC_TAN, config.arithmeticTanStub,
                        /*           temps */ null,
                        /*             ret */ ret(Kind.Double),
                        /* arg0:     index */ arg(0, Kind.Double));

        addRuntimeCall(LOG_PRIMITIVE, config.logPrimitiveStub,
                        /*           temps */ null,
                        /*             ret */ ret(Kind.Void),
                        /* arg0:  typeChar */ arg(0, Kind.Int),
                        /* arg1:     value */ arg(1, Kind.Long),
                        /* arg2:   newline */ arg(2, Kind.Boolean));

        addRuntimeCall(LOG_PRINTF, config.logPrintfStub,
                        /*           temps */ null,
                        /*             ret */ ret(Kind.Void),
                        /* arg0:    format */ arg(0, Kind.Object),
                        /* arg1:     value */ arg(1, Kind.Long));

        addRuntimeCall(LOG_OBJECT, config.logObjectStub,
                        /*           temps */ null,
                        /*             ret */ ret(Kind.Void),
                        /* arg0:    object */ arg(0, Kind.Object),
                        /* arg1:     flags */ arg(1, Kind.Int));
    }


    /**
     * Registers the details for linking a runtime call.
     *
     * @param descriptor name and signature of the call
     * @param address target address of the call
     * @param tempRegs temporary registers used (and killed) by the call (null if none)
     * @param ret where the call returns its result
     * @param args where arguments are passed to the call
     */
    protected void addRuntimeCall(Descriptor descriptor, long address, Register[] tempRegs, Value ret, Value... args) {
        Value[] temps = tempRegs == null || tempRegs.length == 0 ? Value.NONE : new Value[tempRegs.length];
        for (int i = 0; i < temps.length; i++) {
            temps[i] = tempRegs[i].asValue();
        }
        Kind retKind = ret.getKind();
        if (retKind == Kind.Illegal) {
            retKind = Kind.Void;
        }
        assert retKind.equals(descriptor.getResultKind()) : descriptor + " incompatible with result location " + ret;
        Kind[] argKinds = descriptor.getArgumentKinds();
        assert argKinds.length == args.length : descriptor + " incompatible with number of argument locations: " + args.length;
        for (int i = 0; i < argKinds.length; i++) {
            assert argKinds[i].equals(args[i].getKind()) : descriptor + " incompatible with argument location " + i + ": " + args[i];
        }
        HotSpotRuntimeCall runtimeCall = new HotSpotRuntimeCall(descriptor, address, new CallingConvention(temps, 0, ret, args), graalRuntime.getCompilerToVM());
        runtimeCalls.put(descriptor, runtimeCall);
    }

    protected abstract RegisterConfig createRegisterConfig(boolean globalStubConfig);

    public void installSnippets(SnippetInstaller installer, Assumptions assumptions) {
        installer.install(SystemSnippets.class);
        installer.install(UnsafeSnippets.class);
        installer.install(ArrayCopySnippets.class);

        installer.install(CheckCastSnippets.class);
        installer.install(InstanceOfSnippets.class);
        installer.install(NewObjectSnippets.class);
        installer.install(MonitorSnippets.class);

<<<<<<< HEAD
        checkcastSnippets = new CheckCastSnippets.Templates(this, assumptions);
        instanceofSnippets = new InstanceOfSnippets.Templates(this, assumptions);
        newObjectSnippets = new NewObjectSnippets.Templates(this, assumptions, graalRuntime.getTarget(), config.useTLAB);
        monitorSnippets = new MonitorSnippets.Templates(this, assumptions, config.useFastLocking);
=======
        checkcastSnippets = new CheckCastSnippets.Templates(this, graalRuntime.getTarget());
        instanceofSnippets = new InstanceOfSnippets.Templates(this, graalRuntime.getTarget());
        newObjectSnippets = new NewObjectSnippets.Templates(this, graalRuntime.getTarget(), config.useTLAB);
        monitorSnippets = new MonitorSnippets.Templates(this, graalRuntime.getTarget(), config.useFastLocking);
>>>>>>> 285d9d20
    }


    public HotSpotGraalRuntime getGraalRuntime() {
        return graalRuntime;
    }

    /**
     * Gets the register holding the current thread.
     */
    public abstract Register threadRegister();

    /**
     * Gets the stack pointer register.
     */
    public abstract Register stackPointerRegister();

    @Override
    public String disassemble(CodeInfo info, CompilationResult tm) {
        byte[] code = info.getCode();
        TargetDescription target = graalRuntime.getTarget();
        HexCodeFile hcf = new HexCodeFile(code, info.getStart(), target.arch.getName(), target.wordSize * 8);
        if (tm != null) {
            HexCodeFile.addAnnotations(hcf, tm.getAnnotations());
            addExceptionHandlersComment(tm, hcf);
            Register fp = regConfig.getFrameRegister();
            RefMapFormatter slotFormatter = new RefMapFormatter(target.arch, target.wordSize, fp, 0);
            for (Safepoint safepoint : tm.getSafepoints()) {
                if (safepoint instanceof Call) {
                    Call call = (Call) safepoint;
                    if (call.debugInfo != null) {
                        hcf.addComment(call.pcOffset + call.size, CodeUtil.append(new StringBuilder(100), call.debugInfo, slotFormatter).toString());
                    }
                    addOperandComment(hcf, call.pcOffset, "{" + getTargetName(call) + "}");
                } else {
                    if (safepoint.debugInfo != null) {
                        hcf.addComment(safepoint.pcOffset, CodeUtil.append(new StringBuilder(100), safepoint.debugInfo, slotFormatter).toString());
                    }
                    addOperandComment(hcf, safepoint.pcOffset, "{safepoint}");
                }
            }
            for (DataPatch site : tm.getDataReferences()) {
                hcf.addOperandComment(site.pcOffset, "{" + site.constant + "}");
            }
            for (Mark mark : tm.getMarks()) {
                hcf.addComment(mark.pcOffset, getMarkName(mark));
            }
        }
        return hcf.toEmbeddedString();
    }

    /**
     * Decodes a call target to a mnemonic if possible.
     */
    private String getTargetName(Call call) {
        Field[] fields = config.getClass().getDeclaredFields();
        for (Field f : fields) {
            if (f.getName().endsWith("Stub")) {
                f.setAccessible(true);
                try {
                    Object address = f.get(config);
                    if (address.equals(call.target)) {
                        return f.getName() + ":0x" + Long.toHexString((Long) address);
                    }
                } catch (Exception e) {
                }
            }
        }
        return String.valueOf(call.target);
    }

    /**
     * Decodes a mark to a mnemonic if possible.
     */
    private static String getMarkName(Mark mark) {
        Field[] fields = Marks.class.getDeclaredFields();
        for (Field f : fields) {
            if (Modifier.isStatic(f.getModifiers()) && f.getName().startsWith("MARK_")) {
                f.setAccessible(true);
                try {
                    if (f.get(null).equals(mark.id)) {
                        return f.getName();
                    }
                } catch (Exception e) {
                }
            }
        }
        return "MARK:" + mark.id;
    }

    private static void addExceptionHandlersComment(CompilationResult tm, HexCodeFile hcf) {
        if (!tm.getExceptionHandlers().isEmpty()) {
            String nl = HexCodeFile.NEW_LINE;
            StringBuilder buf = new StringBuilder("------ Exception Handlers ------").append(nl);
            for (CompilationResult.ExceptionHandler e : tm.getExceptionHandlers()) {
                buf.append("    ").
                    append(e.pcOffset).append(" -> ").
                    append(e.handlerPos).
                    append(nl);
                hcf.addComment(e.pcOffset, "[exception -> " + e.handlerPos + "]");
                hcf.addComment(e.handlerPos, "[exception handler for " + e.pcOffset + "]");
            }
            hcf.addComment(0, buf.toString());
        }
    }

    private static void addOperandComment(HexCodeFile hcf, int pos, String comment) {
        String oldValue = hcf.addOperandComment(pos, comment);
        assert oldValue == null : "multiple comments for operand of instruction at " + pos + ": " + comment + ", " + oldValue;
    }

    @Override
    public ResolvedJavaType lookupJavaType(Constant constant) {
        if (!constant.getKind().isObject() || constant.isNull()) {
            return null;
        }
        Object o = constant.asObject();
        return HotSpotResolvedJavaType.fromClass(o.getClass());
    }

    @Override
    public int getSizeOfLockData() {
        return config.basicLockSize;
    }

    @Override
    public boolean constantEquals(Constant x, Constant y) {
        return x.equals(y);
    }

    @Override
    public RegisterConfig lookupRegisterConfig(JavaMethod method) {
        return regConfig;
    }

    /**
     * HotSpots needs an area suitable for storing a program counter for temporary use during the deoptimization process.
     */
    @Override
    public int getCustomStackAreaSize() {
        return graalRuntime.getTarget().wordSize;
    }

    @Override
    public int getMinimumOutgoingSize() {
        return config.runtimeCallStackSize;
    }

    @Override
    public int lookupArrayLength(Constant array) {
        if (!array.getKind().isObject() || array.isNull() || !array.asObject().getClass().isArray()) {
            throw new IllegalArgumentException(array + " is not an array");
        }
        return Array.getLength(array.asObject());
    }

    @Override
    public void lower(Node n, LoweringTool tool) {
        StructuredGraph graph = (StructuredGraph) n.graph();
        Kind wordKind = graalRuntime.getTarget().wordKind;
        if (n instanceof ArrayLengthNode) {
            ArrayLengthNode arrayLengthNode = (ArrayLengthNode) n;
            SafeReadNode safeReadArrayLength = safeReadArrayLength(arrayLengthNode.array(), StructuredGraph.INVALID_GRAPH_ID);
            graph.replaceFixedWithFixed(arrayLengthNode, safeReadArrayLength);
        } else if (n instanceof Invoke) {
            Invoke invoke = (Invoke) n;
            if (invoke.callTarget() instanceof MethodCallTargetNode) {
                MethodCallTargetNode callTarget = invoke.methodCallTarget();
                NodeInputList<ValueNode> parameters = callTarget.arguments();
                ValueNode receiver = parameters.size() <= 0 ? null : parameters.get(0);
                if (!callTarget.isStatic() && receiver.kind() == Kind.Object && !receiver.objectStamp().nonNull()) {
                    invoke.node().dependencies().add(tool.createNullCheckGuard(receiver, invoke.leafGraphId()));
                }
                Kind[] signature = MetaUtil.signatureToKinds(callTarget.targetMethod().getSignature(), callTarget.isStatic() ? null : callTarget.targetMethod().getDeclaringClass().getKind());

                AbstractCallTargetNode loweredCallTarget = null;
                if (callTarget.invokeKind() == InvokeKind.Virtual &&
                    GraalOptions.InlineVTableStubs &&
                    (GraalOptions.AlwaysInlineVTableStubs || invoke.isPolymorphic())) {

                    HotSpotResolvedJavaMethod hsMethod = (HotSpotResolvedJavaMethod) callTarget.targetMethod();
                    if (!hsMethod.getDeclaringClass().isInterface()) {
                        int vtableEntryOffset = hsMethod.vtableEntryOffset();
                        if (vtableEntryOffset > 0) {
                            // We use LocationNode.ANY_LOCATION for the reads that access the vtable entry and the compiled code entry
                            // as HotSpot does not guarantee they are final values.
                            assert vtableEntryOffset > 0;
                            LoadHubNode hub = graph.add(new LoadHubNode(receiver, wordKind));
                            ReadNode metaspaceMethod = graph.add(new ReadNode(hub, LocationNode.create(LocationNode.ANY_LOCATION, wordKind, vtableEntryOffset, graph), StampFactory.forKind(wordKind())));
                            ReadNode compiledEntry = graph.add(new ReadNode(metaspaceMethod, LocationNode.create(LocationNode.ANY_LOCATION, wordKind, config.methodCompiledEntryOffset, graph), StampFactory.forKind(wordKind())));

                            loweredCallTarget = graph.add(new HotSpotIndirectCallTargetNode(metaspaceMethod, compiledEntry, parameters, invoke.node().stamp(), signature, callTarget.targetMethod(), CallingConvention.Type.JavaCall));

                            graph.addBeforeFixed(invoke.node(), hub);
                            graph.addAfterFixed(hub, metaspaceMethod);
                            graph.addAfterFixed(metaspaceMethod, compiledEntry);
                        }
                    }
                }

                if (loweredCallTarget == null) {
                    loweredCallTarget = graph.add(new HotSpotDirectCallTargetNode(parameters, invoke.node().stamp(), signature, callTarget.targetMethod(), CallingConvention.Type.JavaCall, callTarget.invokeKind()));
                }
                callTarget.replaceAndDelete(loweredCallTarget);
            }
        } else if (n instanceof LoadFieldNode) {
            LoadFieldNode field = (LoadFieldNode) n;
            int displacement = ((HotSpotResolvedJavaField) field.field()).offset();
            assert field.kind() != Kind.Illegal;
            ReadNode memoryRead = graph.add(new ReadNode(field.object(), LocationNode.create(field.field(), field.field().getKind(), displacement, graph), field.stamp()));
            memoryRead.dependencies().add(tool.createNullCheckGuard(field.object(), field.leafGraphId()));
            graph.replaceFixedWithFixed(field, memoryRead);
            if (field.isVolatile()) {
                MembarNode preMembar = graph.add(new MembarNode(JMM_PRE_VOLATILE_READ));
                graph.addBeforeFixed(memoryRead, preMembar);
                MembarNode postMembar = graph.add(new MembarNode(JMM_POST_VOLATILE_READ));
                graph.addAfterFixed(memoryRead, postMembar);
            }
        } else if (n instanceof StoreFieldNode) {
            StoreFieldNode storeField = (StoreFieldNode) n;
            HotSpotResolvedJavaField field = (HotSpotResolvedJavaField) storeField.field();
            WriteNode memoryWrite = graph.add(new WriteNode(storeField.object(), storeField.value(), LocationNode.create(field, field.getKind(), field.offset(), graph)));
            memoryWrite.dependencies().add(tool.createNullCheckGuard(storeField.object(), storeField.leafGraphId()));
            memoryWrite.setStateAfter(storeField.stateAfter());
            graph.replaceFixedWithFixed(storeField, memoryWrite);
            FixedWithNextNode last = memoryWrite;
            if (field.getKind() == Kind.Object && !memoryWrite.value().objectStamp().alwaysNull()) {
                FieldWriteBarrier writeBarrier = graph.add(new FieldWriteBarrier(memoryWrite.object()));
                graph.addAfterFixed(memoryWrite, writeBarrier);
                last = writeBarrier;
            }
            if (storeField.isVolatile()) {
                MembarNode preMembar = graph.add(new MembarNode(JMM_PRE_VOLATILE_WRITE));
                graph.addBeforeFixed(memoryWrite, preMembar);
                MembarNode postMembar = graph.add(new MembarNode(JMM_POST_VOLATILE_WRITE));
                graph.addAfterFixed(last, postMembar);
            }
        } else if (n instanceof CompareAndSwapNode) {
            // Separate out GC barrier semantics
            CompareAndSwapNode cas = (CompareAndSwapNode) n;
            ValueNode expected = cas.expected();
            if (expected.kind() == Kind.Object && !cas.newValue().objectStamp().alwaysNull()) {
                ResolvedJavaType type = cas.object().objectStamp().type();
                if (type != null && !type.isArrayClass() && type.toJava() != Object.class) {
                    // Use a field write barrier since it's not an array store
                    FieldWriteBarrier writeBarrier = graph.add(new FieldWriteBarrier(cas.object()));
                    graph.addAfterFixed(cas, writeBarrier);
                } else {
                    // This may be an array store so use an array write barrier
                    LocationNode location = IndexedLocationNode.create(LocationNode.ANY_LOCATION, cas.expected().kind(), cas.displacement(), cas.offset(), graph, false);
                    graph.addAfterFixed(cas, graph.add(new ArrayWriteBarrier(cas.object(), location)));
                }
            }
        } else if (n instanceof LoadIndexedNode) {
            LoadIndexedNode loadIndexed = (LoadIndexedNode) n;
            ValueNode boundsCheck = createBoundsCheck(loadIndexed, tool);
            Kind elementKind = loadIndexed.elementKind();
            LocationNode arrayLocation = createArrayLocation(graph, elementKind, loadIndexed.index());
            ReadNode memoryRead = graph.add(new ReadNode(loadIndexed.array(), arrayLocation, loadIndexed.stamp()));
            memoryRead.dependencies().add(boundsCheck);
            graph.replaceFixedWithFixed(loadIndexed, memoryRead);
        } else if (n instanceof StoreIndexedNode) {
            StoreIndexedNode storeIndexed = (StoreIndexedNode) n;
            ValueNode boundsCheck = createBoundsCheck(storeIndexed, tool);

            Kind elementKind = storeIndexed.elementKind();
            LocationNode arrayLocation = createArrayLocation(graph, elementKind, storeIndexed.index());
            ValueNode value = storeIndexed.value();
            ValueNode array = storeIndexed.array();
            if (elementKind == Kind.Object && !value.objectStamp().alwaysNull()) {
                // Store check!
                ResolvedJavaType arrayType = array.objectStamp().type();
                if (arrayType != null && array.objectStamp().isExactType()) {
                    ResolvedJavaType elementType = arrayType.getComponentType();
                    if (!MetaUtil.isJavaLangObject(elementType)) {
                        CheckCastNode checkcast = graph.add(new CheckCastNode(elementType, value, null));
                        graph.addBeforeFixed(storeIndexed, checkcast);
                        value = checkcast;
                    }
                } else {
                    LoadHubNode arrayClass = graph.add(new LoadHubNode(array, wordKind));
                    LocationNode location = LocationNode.create(LocationNode.FINAL_LOCATION, wordKind, config.arrayClassElementOffset, graph);
                    FloatingReadNode arrayElementKlass = graph.unique(new FloatingReadNode(arrayClass, location, null, StampFactory.forKind(wordKind())));
                    CheckCastDynamicNode checkcast = graph.add(new CheckCastDynamicNode(arrayElementKlass, value));
                    graph.addBeforeFixed(storeIndexed, checkcast);
                    graph.addBeforeFixed(checkcast, arrayClass);
                    value = checkcast;
                }
            }
            WriteNode memoryWrite = graph.add(new WriteNode(array, value, arrayLocation));
            memoryWrite.dependencies().add(boundsCheck);
            memoryWrite.setStateAfter(storeIndexed.stateAfter());

            graph.replaceFixedWithFixed(storeIndexed, memoryWrite);

            if (elementKind == Kind.Object && !value.objectStamp().alwaysNull()) {
                graph.addAfterFixed(memoryWrite, graph.add(new ArrayWriteBarrier(array, arrayLocation)));
            }
        } else if (n instanceof UnsafeLoadNode) {
            UnsafeLoadNode load = (UnsafeLoadNode) n;
            assert load.kind() != Kind.Illegal;
            IndexedLocationNode location = IndexedLocationNode.create(LocationNode.ANY_LOCATION, load.loadKind(), load.displacement(), load.offset(), graph, false);
            ReadNode memoryRead = graph.add(new ReadNode(load.object(), location, load.stamp()));
            // An unsafe read must not floating outside its block as may float above an explicit null check on its object.
            memoryRead.dependencies().add(BeginNode.prevBegin(load));
            graph.replaceFixedWithFixed(load, memoryRead);
        } else if (n instanceof UnsafeStoreNode) {
            UnsafeStoreNode store = (UnsafeStoreNode) n;
            IndexedLocationNode location = IndexedLocationNode.create(LocationNode.ANY_LOCATION, store.storeKind(), store.displacement(), store.offset(), graph, false);
            ValueNode object = store.object();
            WriteNode write = graph.add(new WriteNode(object, store.value(), location));
            write.setStateAfter(store.stateAfter());
            graph.replaceFixedWithFixed(store, write);
            if (write.value().kind() == Kind.Object && !write.value().objectStamp().alwaysNull()) {
                ResolvedJavaType type = object.objectStamp().type();
                WriteBarrier writeBarrier;
                if (type != null && !type.isArrayClass() && type.toJava() != Object.class) {
                    // Use a field write barrier since it's not an array store
                    writeBarrier = graph.add(new FieldWriteBarrier(object));
                } else {
                    // This may be an array store so use an array write barrier
                    writeBarrier = graph.add(new ArrayWriteBarrier(object, location));
                }
                graph.addAfterFixed(write, writeBarrier);
            }
        } else if (n instanceof LoadHubNode) {
            LoadHubNode loadHub = (LoadHubNode) n;
            assert loadHub.kind() == wordKind;
            LocationNode location = LocationNode.create(LocationNode.FINAL_LOCATION, wordKind, config.hubOffset, graph);
            ValueNode object = loadHub.object();
            assert !object.isConstant();
            ValueNode guard = tool.createNullCheckGuard(object, StructuredGraph.INVALID_GRAPH_ID);
            ReadNode hub = graph.add(new ReadNode(object, location, StampFactory.forKind(wordKind())));
            hub.dependencies().add(guard);
            graph.replaceFixed(loadHub, hub);
        } else if (n instanceof CheckCastNode) {
            checkcastSnippets.lower((CheckCastNode) n, tool);
        } else if (n instanceof CheckCastDynamicNode) {
            checkcastSnippets.lower((CheckCastDynamicNode) n);
        } else if (n instanceof InstanceOfNode) {
            instanceofSnippets.lower((InstanceOfNode) n, tool);
        } else if (n instanceof NewInstanceNode) {
            newObjectSnippets.lower((NewInstanceNode) n, tool);
        } else if (n instanceof NewArrayNode) {
            newObjectSnippets.lower((NewArrayNode) n, tool);
        } else if (n instanceof MonitorEnterNode) {
            monitorSnippets.lower((MonitorEnterNode) n, tool);
        } else if (n instanceof MonitorExitNode) {
            monitorSnippets.lower((MonitorExitNode) n, tool);
        } else if (n instanceof TLABAllocateNode) {
            newObjectSnippets.lower((TLABAllocateNode) n, tool);
        } else if (n instanceof InitializeObjectNode) {
            newObjectSnippets.lower((InitializeObjectNode) n, tool);
        } else if (n instanceof InitializeArrayNode) {
            newObjectSnippets.lower((InitializeArrayNode) n, tool);
        } else if (n instanceof NewMultiArrayNode) {
            newObjectSnippets.lower((NewMultiArrayNode) n, tool);
        } else {
            assert false : "Node implementing Lowerable not handled: " + n;
            throw GraalInternalError.shouldNotReachHere();
        }
    }

    private static IndexedLocationNode createArrayLocation(Graph graph, Kind elementKind, ValueNode index) {
        return IndexedLocationNode.create(LocationNode.getArrayLocation(elementKind), elementKind, elementKind.getArrayBaseOffset(), index, graph, true);
    }

    private SafeReadNode safeReadArrayLength(ValueNode array, long leafGraphId) {
        return safeRead(array.graph(), Kind.Int, array, config.arrayLengthOffset, StampFactory.positiveInt(), leafGraphId);
    }

    private static ValueNode createBoundsCheck(AccessIndexedNode n, LoweringTool tool) {
        StructuredGraph graph = (StructuredGraph) n.graph();
        ArrayLengthNode arrayLength = graph.add(new ArrayLengthNode(n.array()));
        ValueNode guard = tool.createGuard(graph.unique(new IntegerBelowThanNode(n.index(), arrayLength)), BoundsCheckException, InvalidateReprofile, n.leafGraphId());

        graph.addBeforeFixed(n, arrayLength);
        return guard;
    }

    @Override
    public StructuredGraph intrinsicGraph(ResolvedJavaMethod caller, int bci, ResolvedJavaMethod method, List<? extends Node> parameters) {
        ResolvedJavaType holder = method.getDeclaringClass();
        String fullName = method.getName() + ((HotSpotSignature) method.getSignature()).asString();
        Kind wordKind = graalRuntime.getTarget().wordKind;
        if (holder.toJava() == Object.class) {
            if (fullName.equals("getClass()Ljava/lang/Class;")) {
                ValueNode obj = (ValueNode) parameters.get(0);
                ObjectStamp stamp = (ObjectStamp) obj.stamp();
                if (stamp.nonNull() && stamp.isExactType()) {
                    StructuredGraph graph = new StructuredGraph();
                    ValueNode result = ConstantNode.forObject(stamp.type().toJava(), this, graph);
                    ReturnNode ret = graph.add(new ReturnNode(result));
                    graph.start().setNext(ret);
                    return graph;
                }
                StructuredGraph graph = new StructuredGraph();
                LocalNode receiver = graph.unique(new LocalNode(0, StampFactory.objectNonNull()));
                LoadHubNode hub = graph.add(new LoadHubNode(receiver, wordKind));
                Stamp resultStamp = StampFactory.declaredNonNull(lookupJavaType(Class.class));
                FloatingReadNode result = graph.unique(new FloatingReadNode(hub, LocationNode.create(LocationNode.FINAL_LOCATION, Kind.Object, config.classMirrorOffset, graph), null, resultStamp));
                ReturnNode ret = graph.add(new ReturnNode(result));
                graph.start().setNext(hub);
                hub.setNext(ret);
                return graph;
            }
        } else if (holder.toJava() == Class.class) {
            if (fullName.equals("getModifiers()I")) {
                StructuredGraph graph = new StructuredGraph();
                LocalNode receiver = graph.unique(new LocalNode(0, StampFactory.objectNonNull()));
                SafeReadNode klass = safeRead(graph, wordKind, receiver, config.klassOffset, StampFactory.forKind(wordKind), INVALID_GRAPH_ID);
                graph.start().setNext(klass);
                LocationNode location = LocationNode.create(LocationNode.FINAL_LOCATION, Kind.Int, config.klassModifierFlagsOffset, graph);
                FloatingReadNode readModifiers = graph.unique(new FloatingReadNode(klass, location, null, StampFactory.intValue()));
                CompareNode isZero = CompareNode.createCompareNode(Condition.EQ, klass, ConstantNode.defaultForKind(wordKind, graph));
                GuardNode guard = graph.unique(new GuardNode(isZero, graph.start(), NullCheckException, InvalidateReprofile, true, INVALID_GRAPH_ID));
                readModifiers.dependencies().add(guard);
                ReturnNode ret = graph.add(new ReturnNode(readModifiers));
                klass.setNext(ret);
                return graph;
            }
        } else if (holder.toJava() == Thread.class) {
            if (fullName.equals("currentThread()Ljava/lang/Thread;")) {
                StructuredGraph graph = new StructuredGraph();
                ReturnNode ret = graph.add(new ReturnNode(graph.unique(new CurrentThread(config.threadObjectOffset, this))));
                graph.start().setNext(ret);
                return graph;
            }
        }
        return null;
    }

    private static SafeReadNode safeRead(Graph graph, Kind kind, ValueNode value, int offset, Stamp stamp, long leafGraphId) {
        return graph.add(new SafeReadNode(value, LocationNode.create(LocationNode.FINAL_LOCATION, kind, offset, graph), stamp, leafGraphId));
    }

    public ResolvedJavaType lookupJavaType(Class<?> clazz) {
        return HotSpotResolvedJavaType.fromClass(clazz);
    }

    public Object lookupCallTarget(Object target) {
        if (target instanceof HotSpotRuntimeCall) {
            return ((HotSpotRuntimeCall) target).address;
        }
        return target;
    }

    public RuntimeCall lookupRuntimeCall(Descriptor descriptor) {
        assert runtimeCalls.containsKey(descriptor) : descriptor;
        return runtimeCalls.get(descriptor);
    }

    public ResolvedJavaMethod lookupJavaMethod(Method reflectionMethod) {
        CompilerToVM c2vm = graalRuntime.getCompilerToVM();
        HotSpotResolvedJavaType[] resultHolder = {null};
        long metaspaceMethod = c2vm.getMetaspaceMethod(reflectionMethod, resultHolder);
        assert metaspaceMethod != 0L;
        return resultHolder[0].createMethod(metaspaceMethod);
    }

    @Override
    public ResolvedJavaField lookupJavaField(Field reflectionField) {
        return graalRuntime.getCompilerToVM().getJavaField(reflectionField);
    }

    private static HotSpotCodeInfo makeInfo(ResolvedJavaMethod method, CompilationResult compResult, CodeInfo[] info) {
        HotSpotCodeInfo hsInfo = null;
        if (info != null && info.length > 0) {
            hsInfo = new HotSpotCodeInfo(compResult, (HotSpotResolvedJavaMethod) method);
            info[0] = hsInfo;
        }
        return hsInfo;
    }

    public void installMethod(HotSpotResolvedJavaMethod method, int entryBCI, CompilationResult compResult, CodeInfo[] info) {
        HotSpotCodeInfo hsInfo = makeInfo(method, compResult, info);
        graalRuntime.getCompilerToVM().installCode(new HotSpotCompilationResult(method, entryBCI, compResult), null, hsInfo);
    }

    @Override
    public InstalledCode addMethod(ResolvedJavaMethod method, CompilationResult compResult, CodeInfo[] info) {
        HotSpotCodeInfo hsInfo = makeInfo(method, compResult, info);
        HotSpotResolvedJavaMethod hotspotMethod = (HotSpotResolvedJavaMethod) method;
        return graalRuntime.getCompilerToVM().installCode(new HotSpotCompilationResult(hotspotMethod, -1, compResult), new HotSpotInstalledCode(hotspotMethod), hsInfo);
    }

    @Override
    public int encodeDeoptActionAndReason(DeoptimizationAction action, DeoptimizationReason reason) {
        final int actionShift = 0;
        final int reasonShift = 3;

        int actionValue = convertDeoptAction(action);
        int reasonValue = convertDeoptReason(reason);
        return (~(((reasonValue) << reasonShift) + ((actionValue) << actionShift)));
    }

    public int convertDeoptAction(DeoptimizationAction action) {
        // This must be kept in sync with the DeoptAction enum defined in deoptimization.hpp
        switch(action) {
            case None: return 0;
            case RecompileIfTooManyDeopts: return 1;
            case InvalidateReprofile: return 2;
            case InvalidateRecompile: return 3;
            case InvalidateStopCompiling: return 4;
            default: throw GraalInternalError.shouldNotReachHere();
        }
    }

    public int convertDeoptReason(DeoptimizationReason reason) {
        // This must be kept in sync with the DeoptReason enum defined in deoptimization.hpp
        switch(reason) {
            case None: return 0;
            case NullCheckException: return 1;
            case BoundsCheckException: return 2;
            case ClassCastException: return 3;
            case ArrayStoreException: return 4;
            case UnreachedCode: return 5;
            case TypeCheckedInliningViolated: return 6;
            case OptimizedTypeCheckViolated: return 7;
            case NotCompiledExceptionHandler: return 8;
            case Unresolved: return 9;
            case JavaSubroutineMismatch: return 10;
            case ArithmeticException: return 11;
            case RuntimeConstraint: return 12;
            default: throw GraalInternalError.shouldNotReachHere();
        }
    }

    public boolean needsDataPatch(Constant constant) {
        return constant.getPrimitiveAnnotation() instanceof HotSpotResolvedJavaType;
    }
}<|MERGE_RESOLUTION|>--- conflicted
+++ resolved
@@ -1,758 +1,751 @@
-/*
- * Copyright (c) 2011, 2012, Oracle and/or its affiliates. All rights reserved.
- * DO NOT ALTER OR REMOVE COPYRIGHT NOTICES OR THIS FILE HEADER.
- *
- * This code is free software; you can redistribute it and/or modify it
- * under the terms of the GNU General Public License version 2 only, as
- * published by the Free Software Foundation.
- *
- * This code is distributed in the hope that it will be useful, but WITHOUT
- * ANY WARRANTY; without even the implied warranty of MERCHANTABILITY or
- * FITNESS FOR A PARTICULAR PURPOSE.  See the GNU General Public License
- * version 2 for more details (a copy is included in the LICENSE file that
- * accompanied this code).
- *
- * You should have received a copy of the GNU General Public License version
- * 2 along with this work; if not, write to the Free Software Foundation,
- * Inc., 51 Franklin St, Fifth Floor, Boston, MA 02110-1301 USA.
- *
- * Please contact Oracle, 500 Oracle Parkway, Redwood Shores, CA 94065 USA
- * or visit www.oracle.com if you need additional information or have any
- * questions.
- */
-package com.oracle.graal.hotspot.meta;
-
-import static com.oracle.graal.api.code.DeoptimizationAction.*;
-import static com.oracle.graal.api.code.MemoryBarriers.*;
-import static com.oracle.graal.api.meta.DeoptimizationReason.*;
-import static com.oracle.graal.api.meta.Value.*;
-import static com.oracle.graal.hotspot.HotSpotGraalRuntime.*;
-import static com.oracle.graal.hotspot.snippets.SystemSnippets.*;
-import static com.oracle.graal.java.GraphBuilderPhase.*;
-import static com.oracle.graal.nodes.StructuredGraph.*;
-import static com.oracle.graal.nodes.UnwindNode.*;
-import static com.oracle.graal.nodes.java.RegisterFinalizerNode.*;
-import static com.oracle.graal.snippets.Log.*;
-import static com.oracle.graal.snippets.MathSnippetsX86.*;
-
-import java.lang.reflect.*;
-import java.util.*;
-
-import com.oracle.graal.api.code.*;
-import com.oracle.graal.api.code.CodeUtil.RefMapFormatter;
-import com.oracle.graal.api.code.CompilationResult.Call;
-import com.oracle.graal.api.code.CompilationResult.DataPatch;
-import com.oracle.graal.api.code.CompilationResult.Mark;
-import com.oracle.graal.api.code.CompilationResult.Safepoint;
-import com.oracle.graal.api.code.Register.RegisterFlag;
-import com.oracle.graal.api.code.RuntimeCall.Descriptor;
-import com.oracle.graal.api.meta.*;
-import com.oracle.graal.graph.*;
-import com.oracle.graal.hotspot.*;
-import com.oracle.graal.hotspot.bridge.*;
-import com.oracle.graal.hotspot.nodes.*;
-import com.oracle.graal.hotspot.phases.*;
-import com.oracle.graal.hotspot.snippets.*;
-import com.oracle.graal.nodes.*;
-import com.oracle.graal.nodes.calc.*;
-import com.oracle.graal.nodes.extended.*;
-import com.oracle.graal.nodes.java.*;
-import com.oracle.graal.nodes.java.MethodCallTargetNode.InvokeKind;
-import com.oracle.graal.nodes.spi.*;
-import com.oracle.graal.nodes.type.*;
-import com.oracle.graal.phases.*;
-import com.oracle.graal.printer.*;
-import com.oracle.graal.snippets.*;
-
-/**
- * HotSpot implementation of {@link GraalCodeCacheProvider}.
- */
-public abstract class HotSpotRuntime implements GraalCodeCacheProvider {
-    public final HotSpotVMConfig config;
-
-    protected final RegisterConfig regConfig;
-    protected final RegisterConfig globalStubRegConfig;
-    protected final HotSpotGraalRuntime graalRuntime;
-
-    private CheckCastSnippets.Templates checkcastSnippets;
-    private InstanceOfSnippets.Templates instanceofSnippets;
-    private NewObjectSnippets.Templates newObjectSnippets;
-    private MonitorSnippets.Templates monitorSnippets;
-
-    private final Map<Descriptor, RuntimeCall> runtimeCalls = new HashMap<>();
-
-    protected Value ret(Kind kind) {
-        if (kind.isVoid()) {
-            return ILLEGAL;
-        }
-        return globalStubRegConfig.getReturnRegister(kind).asValue(kind);
-    }
-
-    protected Value arg(int index, Kind kind) {
-        if (kind.isFloat() || kind.isDouble()) {
-            return globalStubRegConfig.getCallingConventionRegisters(CallingConvention.Type.RuntimeCall, RegisterFlag.FPU)[index].asValue(kind);
-        }
-        return globalStubRegConfig.getCallingConventionRegisters(CallingConvention.Type.RuntimeCall, RegisterFlag.CPU)[index].asValue(kind);
-    }
-
-    protected Value scratch(Kind kind) {
-        return globalStubRegConfig.getScratchRegister().asValue(kind);
-    }
-
-    public HotSpotRuntime(HotSpotVMConfig config, HotSpotGraalRuntime graalRuntime) {
-        this.config = config;
-        this.graalRuntime = graalRuntime;
-        regConfig = createRegisterConfig(false);
-        globalStubRegConfig = createRegisterConfig(true);
-
-        addRuntimeCall(UNWIND_EXCEPTION, config.unwindExceptionStub,
-                        /*           temps */ null,
-                        /*             ret */ ret(Kind.Void),
-                        /* arg0: exception */ arg(0, Kind.Object));
-
-        addRuntimeCall(OnStackReplacementPhase.OSR_MIGRATION_END, config.osrMigrationEndStub,
-                        /*           temps */ null,
-                        /*             ret */ ret(Kind.Void),
-                        /* arg0:      long */ arg(0, Kind.Long));
-
-        addRuntimeCall(REGISTER_FINALIZER, config.registerFinalizerStub,
-                        /*           temps */ null,
-                        /*             ret */ ret(Kind.Void),
-                        /* arg0:    object */ arg(0, Kind.Object));
-
-        addRuntimeCall(CREATE_NULL_POINTER_EXCEPTION, config.createNullPointerExceptionStub,
-                        /*           temps */ null,
-                        /*             ret */ ret(Kind.Object));
-
-        addRuntimeCall(CREATE_OUT_OF_BOUNDS_EXCEPTION, config.createOutOfBoundsExceptionStub,
-                        /*           temps */ null,
-                        /*             ret */ ret(Kind.Object),
-                        /* arg0:     index */ arg(0, Kind.Int));
-
-        addRuntimeCall(JAVA_TIME_MILLIS, config.javaTimeMillisStub,
-                        /*           temps */ null,
-                        /*             ret */ ret(Kind.Long));
-
-        addRuntimeCall(JAVA_TIME_NANOS, config.javaTimeNanosStub,
-                        /*           temps */ null,
-                        /*             ret */ ret(Kind.Long));
-
-        addRuntimeCall(ARITHMETIC_SIN, config.arithmeticSinStub,
-                        /*           temps */ null,
-                        /*             ret */ ret(Kind.Double),
-                        /* arg0:     index */ arg(0, Kind.Double));
-
-        addRuntimeCall(ARITHMETIC_COS, config.arithmeticCosStub,
-                        /*           temps */ null,
-                        /*             ret */ ret(Kind.Double),
-                        /* arg0:     index */ arg(0, Kind.Double));
-
-        addRuntimeCall(ARITHMETIC_TAN, config.arithmeticTanStub,
-                        /*           temps */ null,
-                        /*             ret */ ret(Kind.Double),
-                        /* arg0:     index */ arg(0, Kind.Double));
-
-        addRuntimeCall(LOG_PRIMITIVE, config.logPrimitiveStub,
-                        /*           temps */ null,
-                        /*             ret */ ret(Kind.Void),
-                        /* arg0:  typeChar */ arg(0, Kind.Int),
-                        /* arg1:     value */ arg(1, Kind.Long),
-                        /* arg2:   newline */ arg(2, Kind.Boolean));
-
-        addRuntimeCall(LOG_PRINTF, config.logPrintfStub,
-                        /*           temps */ null,
-                        /*             ret */ ret(Kind.Void),
-                        /* arg0:    format */ arg(0, Kind.Object),
-                        /* arg1:     value */ arg(1, Kind.Long));
-
-        addRuntimeCall(LOG_OBJECT, config.logObjectStub,
-                        /*           temps */ null,
-                        /*             ret */ ret(Kind.Void),
-                        /* arg0:    object */ arg(0, Kind.Object),
-                        /* arg1:     flags */ arg(1, Kind.Int));
-    }
-
-
-    /**
-     * Registers the details for linking a runtime call.
-     *
-     * @param descriptor name and signature of the call
-     * @param address target address of the call
-     * @param tempRegs temporary registers used (and killed) by the call (null if none)
-     * @param ret where the call returns its result
-     * @param args where arguments are passed to the call
-     */
-    protected void addRuntimeCall(Descriptor descriptor, long address, Register[] tempRegs, Value ret, Value... args) {
-        Value[] temps = tempRegs == null || tempRegs.length == 0 ? Value.NONE : new Value[tempRegs.length];
-        for (int i = 0; i < temps.length; i++) {
-            temps[i] = tempRegs[i].asValue();
-        }
-        Kind retKind = ret.getKind();
-        if (retKind == Kind.Illegal) {
-            retKind = Kind.Void;
-        }
-        assert retKind.equals(descriptor.getResultKind()) : descriptor + " incompatible with result location " + ret;
-        Kind[] argKinds = descriptor.getArgumentKinds();
-        assert argKinds.length == args.length : descriptor + " incompatible with number of argument locations: " + args.length;
-        for (int i = 0; i < argKinds.length; i++) {
-            assert argKinds[i].equals(args[i].getKind()) : descriptor + " incompatible with argument location " + i + ": " + args[i];
-        }
-        HotSpotRuntimeCall runtimeCall = new HotSpotRuntimeCall(descriptor, address, new CallingConvention(temps, 0, ret, args), graalRuntime.getCompilerToVM());
-        runtimeCalls.put(descriptor, runtimeCall);
-    }
-
-    protected abstract RegisterConfig createRegisterConfig(boolean globalStubConfig);
-
-    public void installSnippets(SnippetInstaller installer, Assumptions assumptions) {
-        installer.install(SystemSnippets.class);
-        installer.install(UnsafeSnippets.class);
-        installer.install(ArrayCopySnippets.class);
-
-        installer.install(CheckCastSnippets.class);
-        installer.install(InstanceOfSnippets.class);
-        installer.install(NewObjectSnippets.class);
-        installer.install(MonitorSnippets.class);
-
-<<<<<<< HEAD
-        checkcastSnippets = new CheckCastSnippets.Templates(this, assumptions);
-        instanceofSnippets = new InstanceOfSnippets.Templates(this, assumptions);
-        newObjectSnippets = new NewObjectSnippets.Templates(this, assumptions, graalRuntime.getTarget(), config.useTLAB);
-        monitorSnippets = new MonitorSnippets.Templates(this, assumptions, config.useFastLocking);
-=======
-        checkcastSnippets = new CheckCastSnippets.Templates(this, graalRuntime.getTarget());
-        instanceofSnippets = new InstanceOfSnippets.Templates(this, graalRuntime.getTarget());
-        newObjectSnippets = new NewObjectSnippets.Templates(this, graalRuntime.getTarget(), config.useTLAB);
-        monitorSnippets = new MonitorSnippets.Templates(this, graalRuntime.getTarget(), config.useFastLocking);
->>>>>>> 285d9d20
-    }
-
-
-    public HotSpotGraalRuntime getGraalRuntime() {
-        return graalRuntime;
-    }
-
-    /**
-     * Gets the register holding the current thread.
-     */
-    public abstract Register threadRegister();
-
-    /**
-     * Gets the stack pointer register.
-     */
-    public abstract Register stackPointerRegister();
-
-    @Override
-    public String disassemble(CodeInfo info, CompilationResult tm) {
-        byte[] code = info.getCode();
-        TargetDescription target = graalRuntime.getTarget();
-        HexCodeFile hcf = new HexCodeFile(code, info.getStart(), target.arch.getName(), target.wordSize * 8);
-        if (tm != null) {
-            HexCodeFile.addAnnotations(hcf, tm.getAnnotations());
-            addExceptionHandlersComment(tm, hcf);
-            Register fp = regConfig.getFrameRegister();
-            RefMapFormatter slotFormatter = new RefMapFormatter(target.arch, target.wordSize, fp, 0);
-            for (Safepoint safepoint : tm.getSafepoints()) {
-                if (safepoint instanceof Call) {
-                    Call call = (Call) safepoint;
-                    if (call.debugInfo != null) {
-                        hcf.addComment(call.pcOffset + call.size, CodeUtil.append(new StringBuilder(100), call.debugInfo, slotFormatter).toString());
-                    }
-                    addOperandComment(hcf, call.pcOffset, "{" + getTargetName(call) + "}");
-                } else {
-                    if (safepoint.debugInfo != null) {
-                        hcf.addComment(safepoint.pcOffset, CodeUtil.append(new StringBuilder(100), safepoint.debugInfo, slotFormatter).toString());
-                    }
-                    addOperandComment(hcf, safepoint.pcOffset, "{safepoint}");
-                }
-            }
-            for (DataPatch site : tm.getDataReferences()) {
-                hcf.addOperandComment(site.pcOffset, "{" + site.constant + "}");
-            }
-            for (Mark mark : tm.getMarks()) {
-                hcf.addComment(mark.pcOffset, getMarkName(mark));
-            }
-        }
-        return hcf.toEmbeddedString();
-    }
-
-    /**
-     * Decodes a call target to a mnemonic if possible.
-     */
-    private String getTargetName(Call call) {
-        Field[] fields = config.getClass().getDeclaredFields();
-        for (Field f : fields) {
-            if (f.getName().endsWith("Stub")) {
-                f.setAccessible(true);
-                try {
-                    Object address = f.get(config);
-                    if (address.equals(call.target)) {
-                        return f.getName() + ":0x" + Long.toHexString((Long) address);
-                    }
-                } catch (Exception e) {
-                }
-            }
-        }
-        return String.valueOf(call.target);
-    }
-
-    /**
-     * Decodes a mark to a mnemonic if possible.
-     */
-    private static String getMarkName(Mark mark) {
-        Field[] fields = Marks.class.getDeclaredFields();
-        for (Field f : fields) {
-            if (Modifier.isStatic(f.getModifiers()) && f.getName().startsWith("MARK_")) {
-                f.setAccessible(true);
-                try {
-                    if (f.get(null).equals(mark.id)) {
-                        return f.getName();
-                    }
-                } catch (Exception e) {
-                }
-            }
-        }
-        return "MARK:" + mark.id;
-    }
-
-    private static void addExceptionHandlersComment(CompilationResult tm, HexCodeFile hcf) {
-        if (!tm.getExceptionHandlers().isEmpty()) {
-            String nl = HexCodeFile.NEW_LINE;
-            StringBuilder buf = new StringBuilder("------ Exception Handlers ------").append(nl);
-            for (CompilationResult.ExceptionHandler e : tm.getExceptionHandlers()) {
-                buf.append("    ").
-                    append(e.pcOffset).append(" -> ").
-                    append(e.handlerPos).
-                    append(nl);
-                hcf.addComment(e.pcOffset, "[exception -> " + e.handlerPos + "]");
-                hcf.addComment(e.handlerPos, "[exception handler for " + e.pcOffset + "]");
-            }
-            hcf.addComment(0, buf.toString());
-        }
-    }
-
-    private static void addOperandComment(HexCodeFile hcf, int pos, String comment) {
-        String oldValue = hcf.addOperandComment(pos, comment);
-        assert oldValue == null : "multiple comments for operand of instruction at " + pos + ": " + comment + ", " + oldValue;
-    }
-
-    @Override
-    public ResolvedJavaType lookupJavaType(Constant constant) {
-        if (!constant.getKind().isObject() || constant.isNull()) {
-            return null;
-        }
-        Object o = constant.asObject();
-        return HotSpotResolvedJavaType.fromClass(o.getClass());
-    }
-
-    @Override
-    public int getSizeOfLockData() {
-        return config.basicLockSize;
-    }
-
-    @Override
-    public boolean constantEquals(Constant x, Constant y) {
-        return x.equals(y);
-    }
-
-    @Override
-    public RegisterConfig lookupRegisterConfig(JavaMethod method) {
-        return regConfig;
-    }
-
-    /**
-     * HotSpots needs an area suitable for storing a program counter for temporary use during the deoptimization process.
-     */
-    @Override
-    public int getCustomStackAreaSize() {
-        return graalRuntime.getTarget().wordSize;
-    }
-
-    @Override
-    public int getMinimumOutgoingSize() {
-        return config.runtimeCallStackSize;
-    }
-
-    @Override
-    public int lookupArrayLength(Constant array) {
-        if (!array.getKind().isObject() || array.isNull() || !array.asObject().getClass().isArray()) {
-            throw new IllegalArgumentException(array + " is not an array");
-        }
-        return Array.getLength(array.asObject());
-    }
-
-    @Override
-    public void lower(Node n, LoweringTool tool) {
-        StructuredGraph graph = (StructuredGraph) n.graph();
-        Kind wordKind = graalRuntime.getTarget().wordKind;
-        if (n instanceof ArrayLengthNode) {
-            ArrayLengthNode arrayLengthNode = (ArrayLengthNode) n;
-            SafeReadNode safeReadArrayLength = safeReadArrayLength(arrayLengthNode.array(), StructuredGraph.INVALID_GRAPH_ID);
-            graph.replaceFixedWithFixed(arrayLengthNode, safeReadArrayLength);
-        } else if (n instanceof Invoke) {
-            Invoke invoke = (Invoke) n;
-            if (invoke.callTarget() instanceof MethodCallTargetNode) {
-                MethodCallTargetNode callTarget = invoke.methodCallTarget();
-                NodeInputList<ValueNode> parameters = callTarget.arguments();
-                ValueNode receiver = parameters.size() <= 0 ? null : parameters.get(0);
-                if (!callTarget.isStatic() && receiver.kind() == Kind.Object && !receiver.objectStamp().nonNull()) {
-                    invoke.node().dependencies().add(tool.createNullCheckGuard(receiver, invoke.leafGraphId()));
-                }
-                Kind[] signature = MetaUtil.signatureToKinds(callTarget.targetMethod().getSignature(), callTarget.isStatic() ? null : callTarget.targetMethod().getDeclaringClass().getKind());
-
-                AbstractCallTargetNode loweredCallTarget = null;
-                if (callTarget.invokeKind() == InvokeKind.Virtual &&
-                    GraalOptions.InlineVTableStubs &&
-                    (GraalOptions.AlwaysInlineVTableStubs || invoke.isPolymorphic())) {
-
-                    HotSpotResolvedJavaMethod hsMethod = (HotSpotResolvedJavaMethod) callTarget.targetMethod();
-                    if (!hsMethod.getDeclaringClass().isInterface()) {
-                        int vtableEntryOffset = hsMethod.vtableEntryOffset();
-                        if (vtableEntryOffset > 0) {
-                            // We use LocationNode.ANY_LOCATION for the reads that access the vtable entry and the compiled code entry
-                            // as HotSpot does not guarantee they are final values.
-                            assert vtableEntryOffset > 0;
-                            LoadHubNode hub = graph.add(new LoadHubNode(receiver, wordKind));
-                            ReadNode metaspaceMethod = graph.add(new ReadNode(hub, LocationNode.create(LocationNode.ANY_LOCATION, wordKind, vtableEntryOffset, graph), StampFactory.forKind(wordKind())));
-                            ReadNode compiledEntry = graph.add(new ReadNode(metaspaceMethod, LocationNode.create(LocationNode.ANY_LOCATION, wordKind, config.methodCompiledEntryOffset, graph), StampFactory.forKind(wordKind())));
-
-                            loweredCallTarget = graph.add(new HotSpotIndirectCallTargetNode(metaspaceMethod, compiledEntry, parameters, invoke.node().stamp(), signature, callTarget.targetMethod(), CallingConvention.Type.JavaCall));
-
-                            graph.addBeforeFixed(invoke.node(), hub);
-                            graph.addAfterFixed(hub, metaspaceMethod);
-                            graph.addAfterFixed(metaspaceMethod, compiledEntry);
-                        }
-                    }
-                }
-
-                if (loweredCallTarget == null) {
-                    loweredCallTarget = graph.add(new HotSpotDirectCallTargetNode(parameters, invoke.node().stamp(), signature, callTarget.targetMethod(), CallingConvention.Type.JavaCall, callTarget.invokeKind()));
-                }
-                callTarget.replaceAndDelete(loweredCallTarget);
-            }
-        } else if (n instanceof LoadFieldNode) {
-            LoadFieldNode field = (LoadFieldNode) n;
-            int displacement = ((HotSpotResolvedJavaField) field.field()).offset();
-            assert field.kind() != Kind.Illegal;
-            ReadNode memoryRead = graph.add(new ReadNode(field.object(), LocationNode.create(field.field(), field.field().getKind(), displacement, graph), field.stamp()));
-            memoryRead.dependencies().add(tool.createNullCheckGuard(field.object(), field.leafGraphId()));
-            graph.replaceFixedWithFixed(field, memoryRead);
-            if (field.isVolatile()) {
-                MembarNode preMembar = graph.add(new MembarNode(JMM_PRE_VOLATILE_READ));
-                graph.addBeforeFixed(memoryRead, preMembar);
-                MembarNode postMembar = graph.add(new MembarNode(JMM_POST_VOLATILE_READ));
-                graph.addAfterFixed(memoryRead, postMembar);
-            }
-        } else if (n instanceof StoreFieldNode) {
-            StoreFieldNode storeField = (StoreFieldNode) n;
-            HotSpotResolvedJavaField field = (HotSpotResolvedJavaField) storeField.field();
-            WriteNode memoryWrite = graph.add(new WriteNode(storeField.object(), storeField.value(), LocationNode.create(field, field.getKind(), field.offset(), graph)));
-            memoryWrite.dependencies().add(tool.createNullCheckGuard(storeField.object(), storeField.leafGraphId()));
-            memoryWrite.setStateAfter(storeField.stateAfter());
-            graph.replaceFixedWithFixed(storeField, memoryWrite);
-            FixedWithNextNode last = memoryWrite;
-            if (field.getKind() == Kind.Object && !memoryWrite.value().objectStamp().alwaysNull()) {
-                FieldWriteBarrier writeBarrier = graph.add(new FieldWriteBarrier(memoryWrite.object()));
-                graph.addAfterFixed(memoryWrite, writeBarrier);
-                last = writeBarrier;
-            }
-            if (storeField.isVolatile()) {
-                MembarNode preMembar = graph.add(new MembarNode(JMM_PRE_VOLATILE_WRITE));
-                graph.addBeforeFixed(memoryWrite, preMembar);
-                MembarNode postMembar = graph.add(new MembarNode(JMM_POST_VOLATILE_WRITE));
-                graph.addAfterFixed(last, postMembar);
-            }
-        } else if (n instanceof CompareAndSwapNode) {
-            // Separate out GC barrier semantics
-            CompareAndSwapNode cas = (CompareAndSwapNode) n;
-            ValueNode expected = cas.expected();
-            if (expected.kind() == Kind.Object && !cas.newValue().objectStamp().alwaysNull()) {
-                ResolvedJavaType type = cas.object().objectStamp().type();
-                if (type != null && !type.isArrayClass() && type.toJava() != Object.class) {
-                    // Use a field write barrier since it's not an array store
-                    FieldWriteBarrier writeBarrier = graph.add(new FieldWriteBarrier(cas.object()));
-                    graph.addAfterFixed(cas, writeBarrier);
-                } else {
-                    // This may be an array store so use an array write barrier
-                    LocationNode location = IndexedLocationNode.create(LocationNode.ANY_LOCATION, cas.expected().kind(), cas.displacement(), cas.offset(), graph, false);
-                    graph.addAfterFixed(cas, graph.add(new ArrayWriteBarrier(cas.object(), location)));
-                }
-            }
-        } else if (n instanceof LoadIndexedNode) {
-            LoadIndexedNode loadIndexed = (LoadIndexedNode) n;
-            ValueNode boundsCheck = createBoundsCheck(loadIndexed, tool);
-            Kind elementKind = loadIndexed.elementKind();
-            LocationNode arrayLocation = createArrayLocation(graph, elementKind, loadIndexed.index());
-            ReadNode memoryRead = graph.add(new ReadNode(loadIndexed.array(), arrayLocation, loadIndexed.stamp()));
-            memoryRead.dependencies().add(boundsCheck);
-            graph.replaceFixedWithFixed(loadIndexed, memoryRead);
-        } else if (n instanceof StoreIndexedNode) {
-            StoreIndexedNode storeIndexed = (StoreIndexedNode) n;
-            ValueNode boundsCheck = createBoundsCheck(storeIndexed, tool);
-
-            Kind elementKind = storeIndexed.elementKind();
-            LocationNode arrayLocation = createArrayLocation(graph, elementKind, storeIndexed.index());
-            ValueNode value = storeIndexed.value();
-            ValueNode array = storeIndexed.array();
-            if (elementKind == Kind.Object && !value.objectStamp().alwaysNull()) {
-                // Store check!
-                ResolvedJavaType arrayType = array.objectStamp().type();
-                if (arrayType != null && array.objectStamp().isExactType()) {
-                    ResolvedJavaType elementType = arrayType.getComponentType();
-                    if (!MetaUtil.isJavaLangObject(elementType)) {
-                        CheckCastNode checkcast = graph.add(new CheckCastNode(elementType, value, null));
-                        graph.addBeforeFixed(storeIndexed, checkcast);
-                        value = checkcast;
-                    }
-                } else {
-                    LoadHubNode arrayClass = graph.add(new LoadHubNode(array, wordKind));
-                    LocationNode location = LocationNode.create(LocationNode.FINAL_LOCATION, wordKind, config.arrayClassElementOffset, graph);
-                    FloatingReadNode arrayElementKlass = graph.unique(new FloatingReadNode(arrayClass, location, null, StampFactory.forKind(wordKind())));
-                    CheckCastDynamicNode checkcast = graph.add(new CheckCastDynamicNode(arrayElementKlass, value));
-                    graph.addBeforeFixed(storeIndexed, checkcast);
-                    graph.addBeforeFixed(checkcast, arrayClass);
-                    value = checkcast;
-                }
-            }
-            WriteNode memoryWrite = graph.add(new WriteNode(array, value, arrayLocation));
-            memoryWrite.dependencies().add(boundsCheck);
-            memoryWrite.setStateAfter(storeIndexed.stateAfter());
-
-            graph.replaceFixedWithFixed(storeIndexed, memoryWrite);
-
-            if (elementKind == Kind.Object && !value.objectStamp().alwaysNull()) {
-                graph.addAfterFixed(memoryWrite, graph.add(new ArrayWriteBarrier(array, arrayLocation)));
-            }
-        } else if (n instanceof UnsafeLoadNode) {
-            UnsafeLoadNode load = (UnsafeLoadNode) n;
-            assert load.kind() != Kind.Illegal;
-            IndexedLocationNode location = IndexedLocationNode.create(LocationNode.ANY_LOCATION, load.loadKind(), load.displacement(), load.offset(), graph, false);
-            ReadNode memoryRead = graph.add(new ReadNode(load.object(), location, load.stamp()));
-            // An unsafe read must not floating outside its block as may float above an explicit null check on its object.
-            memoryRead.dependencies().add(BeginNode.prevBegin(load));
-            graph.replaceFixedWithFixed(load, memoryRead);
-        } else if (n instanceof UnsafeStoreNode) {
-            UnsafeStoreNode store = (UnsafeStoreNode) n;
-            IndexedLocationNode location = IndexedLocationNode.create(LocationNode.ANY_LOCATION, store.storeKind(), store.displacement(), store.offset(), graph, false);
-            ValueNode object = store.object();
-            WriteNode write = graph.add(new WriteNode(object, store.value(), location));
-            write.setStateAfter(store.stateAfter());
-            graph.replaceFixedWithFixed(store, write);
-            if (write.value().kind() == Kind.Object && !write.value().objectStamp().alwaysNull()) {
-                ResolvedJavaType type = object.objectStamp().type();
-                WriteBarrier writeBarrier;
-                if (type != null && !type.isArrayClass() && type.toJava() != Object.class) {
-                    // Use a field write barrier since it's not an array store
-                    writeBarrier = graph.add(new FieldWriteBarrier(object));
-                } else {
-                    // This may be an array store so use an array write barrier
-                    writeBarrier = graph.add(new ArrayWriteBarrier(object, location));
-                }
-                graph.addAfterFixed(write, writeBarrier);
-            }
-        } else if (n instanceof LoadHubNode) {
-            LoadHubNode loadHub = (LoadHubNode) n;
-            assert loadHub.kind() == wordKind;
-            LocationNode location = LocationNode.create(LocationNode.FINAL_LOCATION, wordKind, config.hubOffset, graph);
-            ValueNode object = loadHub.object();
-            assert !object.isConstant();
-            ValueNode guard = tool.createNullCheckGuard(object, StructuredGraph.INVALID_GRAPH_ID);
-            ReadNode hub = graph.add(new ReadNode(object, location, StampFactory.forKind(wordKind())));
-            hub.dependencies().add(guard);
-            graph.replaceFixed(loadHub, hub);
-        } else if (n instanceof CheckCastNode) {
-            checkcastSnippets.lower((CheckCastNode) n, tool);
-        } else if (n instanceof CheckCastDynamicNode) {
-            checkcastSnippets.lower((CheckCastDynamicNode) n);
-        } else if (n instanceof InstanceOfNode) {
-            instanceofSnippets.lower((InstanceOfNode) n, tool);
-        } else if (n instanceof NewInstanceNode) {
-            newObjectSnippets.lower((NewInstanceNode) n, tool);
-        } else if (n instanceof NewArrayNode) {
-            newObjectSnippets.lower((NewArrayNode) n, tool);
-        } else if (n instanceof MonitorEnterNode) {
-            monitorSnippets.lower((MonitorEnterNode) n, tool);
-        } else if (n instanceof MonitorExitNode) {
-            monitorSnippets.lower((MonitorExitNode) n, tool);
-        } else if (n instanceof TLABAllocateNode) {
-            newObjectSnippets.lower((TLABAllocateNode) n, tool);
-        } else if (n instanceof InitializeObjectNode) {
-            newObjectSnippets.lower((InitializeObjectNode) n, tool);
-        } else if (n instanceof InitializeArrayNode) {
-            newObjectSnippets.lower((InitializeArrayNode) n, tool);
-        } else if (n instanceof NewMultiArrayNode) {
-            newObjectSnippets.lower((NewMultiArrayNode) n, tool);
-        } else {
-            assert false : "Node implementing Lowerable not handled: " + n;
-            throw GraalInternalError.shouldNotReachHere();
-        }
-    }
-
-    private static IndexedLocationNode createArrayLocation(Graph graph, Kind elementKind, ValueNode index) {
-        return IndexedLocationNode.create(LocationNode.getArrayLocation(elementKind), elementKind, elementKind.getArrayBaseOffset(), index, graph, true);
-    }
-
-    private SafeReadNode safeReadArrayLength(ValueNode array, long leafGraphId) {
-        return safeRead(array.graph(), Kind.Int, array, config.arrayLengthOffset, StampFactory.positiveInt(), leafGraphId);
-    }
-
-    private static ValueNode createBoundsCheck(AccessIndexedNode n, LoweringTool tool) {
-        StructuredGraph graph = (StructuredGraph) n.graph();
-        ArrayLengthNode arrayLength = graph.add(new ArrayLengthNode(n.array()));
-        ValueNode guard = tool.createGuard(graph.unique(new IntegerBelowThanNode(n.index(), arrayLength)), BoundsCheckException, InvalidateReprofile, n.leafGraphId());
-
-        graph.addBeforeFixed(n, arrayLength);
-        return guard;
-    }
-
-    @Override
-    public StructuredGraph intrinsicGraph(ResolvedJavaMethod caller, int bci, ResolvedJavaMethod method, List<? extends Node> parameters) {
-        ResolvedJavaType holder = method.getDeclaringClass();
-        String fullName = method.getName() + ((HotSpotSignature) method.getSignature()).asString();
-        Kind wordKind = graalRuntime.getTarget().wordKind;
-        if (holder.toJava() == Object.class) {
-            if (fullName.equals("getClass()Ljava/lang/Class;")) {
-                ValueNode obj = (ValueNode) parameters.get(0);
-                ObjectStamp stamp = (ObjectStamp) obj.stamp();
-                if (stamp.nonNull() && stamp.isExactType()) {
-                    StructuredGraph graph = new StructuredGraph();
-                    ValueNode result = ConstantNode.forObject(stamp.type().toJava(), this, graph);
-                    ReturnNode ret = graph.add(new ReturnNode(result));
-                    graph.start().setNext(ret);
-                    return graph;
-                }
-                StructuredGraph graph = new StructuredGraph();
-                LocalNode receiver = graph.unique(new LocalNode(0, StampFactory.objectNonNull()));
-                LoadHubNode hub = graph.add(new LoadHubNode(receiver, wordKind));
-                Stamp resultStamp = StampFactory.declaredNonNull(lookupJavaType(Class.class));
-                FloatingReadNode result = graph.unique(new FloatingReadNode(hub, LocationNode.create(LocationNode.FINAL_LOCATION, Kind.Object, config.classMirrorOffset, graph), null, resultStamp));
-                ReturnNode ret = graph.add(new ReturnNode(result));
-                graph.start().setNext(hub);
-                hub.setNext(ret);
-                return graph;
-            }
-        } else if (holder.toJava() == Class.class) {
-            if (fullName.equals("getModifiers()I")) {
-                StructuredGraph graph = new StructuredGraph();
-                LocalNode receiver = graph.unique(new LocalNode(0, StampFactory.objectNonNull()));
-                SafeReadNode klass = safeRead(graph, wordKind, receiver, config.klassOffset, StampFactory.forKind(wordKind), INVALID_GRAPH_ID);
-                graph.start().setNext(klass);
-                LocationNode location = LocationNode.create(LocationNode.FINAL_LOCATION, Kind.Int, config.klassModifierFlagsOffset, graph);
-                FloatingReadNode readModifiers = graph.unique(new FloatingReadNode(klass, location, null, StampFactory.intValue()));
-                CompareNode isZero = CompareNode.createCompareNode(Condition.EQ, klass, ConstantNode.defaultForKind(wordKind, graph));
-                GuardNode guard = graph.unique(new GuardNode(isZero, graph.start(), NullCheckException, InvalidateReprofile, true, INVALID_GRAPH_ID));
-                readModifiers.dependencies().add(guard);
-                ReturnNode ret = graph.add(new ReturnNode(readModifiers));
-                klass.setNext(ret);
-                return graph;
-            }
-        } else if (holder.toJava() == Thread.class) {
-            if (fullName.equals("currentThread()Ljava/lang/Thread;")) {
-                StructuredGraph graph = new StructuredGraph();
-                ReturnNode ret = graph.add(new ReturnNode(graph.unique(new CurrentThread(config.threadObjectOffset, this))));
-                graph.start().setNext(ret);
-                return graph;
-            }
-        }
-        return null;
-    }
-
-    private static SafeReadNode safeRead(Graph graph, Kind kind, ValueNode value, int offset, Stamp stamp, long leafGraphId) {
-        return graph.add(new SafeReadNode(value, LocationNode.create(LocationNode.FINAL_LOCATION, kind, offset, graph), stamp, leafGraphId));
-    }
-
-    public ResolvedJavaType lookupJavaType(Class<?> clazz) {
-        return HotSpotResolvedJavaType.fromClass(clazz);
-    }
-
-    public Object lookupCallTarget(Object target) {
-        if (target instanceof HotSpotRuntimeCall) {
-            return ((HotSpotRuntimeCall) target).address;
-        }
-        return target;
-    }
-
-    public RuntimeCall lookupRuntimeCall(Descriptor descriptor) {
-        assert runtimeCalls.containsKey(descriptor) : descriptor;
-        return runtimeCalls.get(descriptor);
-    }
-
-    public ResolvedJavaMethod lookupJavaMethod(Method reflectionMethod) {
-        CompilerToVM c2vm = graalRuntime.getCompilerToVM();
-        HotSpotResolvedJavaType[] resultHolder = {null};
-        long metaspaceMethod = c2vm.getMetaspaceMethod(reflectionMethod, resultHolder);
-        assert metaspaceMethod != 0L;
-        return resultHolder[0].createMethod(metaspaceMethod);
-    }
-
-    @Override
-    public ResolvedJavaField lookupJavaField(Field reflectionField) {
-        return graalRuntime.getCompilerToVM().getJavaField(reflectionField);
-    }
-
-    private static HotSpotCodeInfo makeInfo(ResolvedJavaMethod method, CompilationResult compResult, CodeInfo[] info) {
-        HotSpotCodeInfo hsInfo = null;
-        if (info != null && info.length > 0) {
-            hsInfo = new HotSpotCodeInfo(compResult, (HotSpotResolvedJavaMethod) method);
-            info[0] = hsInfo;
-        }
-        return hsInfo;
-    }
-
-    public void installMethod(HotSpotResolvedJavaMethod method, int entryBCI, CompilationResult compResult, CodeInfo[] info) {
-        HotSpotCodeInfo hsInfo = makeInfo(method, compResult, info);
-        graalRuntime.getCompilerToVM().installCode(new HotSpotCompilationResult(method, entryBCI, compResult), null, hsInfo);
-    }
-
-    @Override
-    public InstalledCode addMethod(ResolvedJavaMethod method, CompilationResult compResult, CodeInfo[] info) {
-        HotSpotCodeInfo hsInfo = makeInfo(method, compResult, info);
-        HotSpotResolvedJavaMethod hotspotMethod = (HotSpotResolvedJavaMethod) method;
-        return graalRuntime.getCompilerToVM().installCode(new HotSpotCompilationResult(hotspotMethod, -1, compResult), new HotSpotInstalledCode(hotspotMethod), hsInfo);
-    }
-
-    @Override
-    public int encodeDeoptActionAndReason(DeoptimizationAction action, DeoptimizationReason reason) {
-        final int actionShift = 0;
-        final int reasonShift = 3;
-
-        int actionValue = convertDeoptAction(action);
-        int reasonValue = convertDeoptReason(reason);
-        return (~(((reasonValue) << reasonShift) + ((actionValue) << actionShift)));
-    }
-
-    public int convertDeoptAction(DeoptimizationAction action) {
-        // This must be kept in sync with the DeoptAction enum defined in deoptimization.hpp
-        switch(action) {
-            case None: return 0;
-            case RecompileIfTooManyDeopts: return 1;
-            case InvalidateReprofile: return 2;
-            case InvalidateRecompile: return 3;
-            case InvalidateStopCompiling: return 4;
-            default: throw GraalInternalError.shouldNotReachHere();
-        }
-    }
-
-    public int convertDeoptReason(DeoptimizationReason reason) {
-        // This must be kept in sync with the DeoptReason enum defined in deoptimization.hpp
-        switch(reason) {
-            case None: return 0;
-            case NullCheckException: return 1;
-            case BoundsCheckException: return 2;
-            case ClassCastException: return 3;
-            case ArrayStoreException: return 4;
-            case UnreachedCode: return 5;
-            case TypeCheckedInliningViolated: return 6;
-            case OptimizedTypeCheckViolated: return 7;
-            case NotCompiledExceptionHandler: return 8;
-            case Unresolved: return 9;
-            case JavaSubroutineMismatch: return 10;
-            case ArithmeticException: return 11;
-            case RuntimeConstraint: return 12;
-            default: throw GraalInternalError.shouldNotReachHere();
-        }
-    }
-
-    public boolean needsDataPatch(Constant constant) {
-        return constant.getPrimitiveAnnotation() instanceof HotSpotResolvedJavaType;
-    }
-}+/*
+ * Copyright (c) 2011, 2012, Oracle and/or its affiliates. All rights reserved.
+ * DO NOT ALTER OR REMOVE COPYRIGHT NOTICES OR THIS FILE HEADER.
+ *
+ * This code is free software; you can redistribute it and/or modify it
+ * under the terms of the GNU General Public License version 2 only, as
+ * published by the Free Software Foundation.
+ *
+ * This code is distributed in the hope that it will be useful, but WITHOUT
+ * ANY WARRANTY; without even the implied warranty of MERCHANTABILITY or
+ * FITNESS FOR A PARTICULAR PURPOSE.  See the GNU General Public License
+ * version 2 for more details (a copy is included in the LICENSE file that
+ * accompanied this code).
+ *
+ * You should have received a copy of the GNU General Public License version
+ * 2 along with this work; if not, write to the Free Software Foundation,
+ * Inc., 51 Franklin St, Fifth Floor, Boston, MA 02110-1301 USA.
+ *
+ * Please contact Oracle, 500 Oracle Parkway, Redwood Shores, CA 94065 USA
+ * or visit www.oracle.com if you need additional information or have any
+ * questions.
+ */
+package com.oracle.graal.hotspot.meta;
+
+import static com.oracle.graal.api.code.DeoptimizationAction.*;
+import static com.oracle.graal.api.code.MemoryBarriers.*;
+import static com.oracle.graal.api.meta.DeoptimizationReason.*;
+import static com.oracle.graal.api.meta.Value.*;
+import static com.oracle.graal.hotspot.HotSpotGraalRuntime.*;
+import static com.oracle.graal.hotspot.snippets.SystemSnippets.*;
+import static com.oracle.graal.java.GraphBuilderPhase.*;
+import static com.oracle.graal.nodes.StructuredGraph.*;
+import static com.oracle.graal.nodes.UnwindNode.*;
+import static com.oracle.graal.nodes.java.RegisterFinalizerNode.*;
+import static com.oracle.graal.snippets.Log.*;
+import static com.oracle.graal.snippets.MathSnippetsX86.*;
+
+import java.lang.reflect.*;
+import java.util.*;
+
+import com.oracle.graal.api.code.*;
+import com.oracle.graal.api.code.CodeUtil.RefMapFormatter;
+import com.oracle.graal.api.code.CompilationResult.Call;
+import com.oracle.graal.api.code.CompilationResult.DataPatch;
+import com.oracle.graal.api.code.CompilationResult.Mark;
+import com.oracle.graal.api.code.CompilationResult.Safepoint;
+import com.oracle.graal.api.code.Register.RegisterFlag;
+import com.oracle.graal.api.code.RuntimeCall.Descriptor;
+import com.oracle.graal.api.meta.*;
+import com.oracle.graal.graph.*;
+import com.oracle.graal.hotspot.*;
+import com.oracle.graal.hotspot.bridge.*;
+import com.oracle.graal.hotspot.nodes.*;
+import com.oracle.graal.hotspot.phases.*;
+import com.oracle.graal.hotspot.snippets.*;
+import com.oracle.graal.nodes.*;
+import com.oracle.graal.nodes.calc.*;
+import com.oracle.graal.nodes.extended.*;
+import com.oracle.graal.nodes.java.*;
+import com.oracle.graal.nodes.java.MethodCallTargetNode.InvokeKind;
+import com.oracle.graal.nodes.spi.*;
+import com.oracle.graal.nodes.type.*;
+import com.oracle.graal.phases.*;
+import com.oracle.graal.printer.*;
+import com.oracle.graal.snippets.*;
+
+/**
+ * HotSpot implementation of {@link GraalCodeCacheProvider}.
+ */
+public abstract class HotSpotRuntime implements GraalCodeCacheProvider {
+    public final HotSpotVMConfig config;
+
+    protected final RegisterConfig regConfig;
+    protected final RegisterConfig globalStubRegConfig;
+    protected final HotSpotGraalRuntime graalRuntime;
+
+    private CheckCastSnippets.Templates checkcastSnippets;
+    private InstanceOfSnippets.Templates instanceofSnippets;
+    private NewObjectSnippets.Templates newObjectSnippets;
+    private MonitorSnippets.Templates monitorSnippets;
+
+    private final Map<Descriptor, RuntimeCall> runtimeCalls = new HashMap<>();
+
+    protected Value ret(Kind kind) {
+        if (kind.isVoid()) {
+            return ILLEGAL;
+        }
+        return globalStubRegConfig.getReturnRegister(kind).asValue(kind);
+    }
+
+    protected Value arg(int index, Kind kind) {
+        if (kind.isFloat() || kind.isDouble()) {
+            return globalStubRegConfig.getCallingConventionRegisters(CallingConvention.Type.RuntimeCall, RegisterFlag.FPU)[index].asValue(kind);
+        }
+        return globalStubRegConfig.getCallingConventionRegisters(CallingConvention.Type.RuntimeCall, RegisterFlag.CPU)[index].asValue(kind);
+    }
+
+    protected Value scratch(Kind kind) {
+        return globalStubRegConfig.getScratchRegister().asValue(kind);
+    }
+
+    public HotSpotRuntime(HotSpotVMConfig config, HotSpotGraalRuntime graalRuntime) {
+        this.config = config;
+        this.graalRuntime = graalRuntime;
+        regConfig = createRegisterConfig(false);
+        globalStubRegConfig = createRegisterConfig(true);
+
+        addRuntimeCall(UNWIND_EXCEPTION, config.unwindExceptionStub,
+                        /*           temps */ null,
+                        /*             ret */ ret(Kind.Void),
+                        /* arg0: exception */ arg(0, Kind.Object));
+
+        addRuntimeCall(OnStackReplacementPhase.OSR_MIGRATION_END, config.osrMigrationEndStub,
+                        /*           temps */ null,
+                        /*             ret */ ret(Kind.Void),
+                        /* arg0:      long */ arg(0, Kind.Long));
+
+        addRuntimeCall(REGISTER_FINALIZER, config.registerFinalizerStub,
+                        /*           temps */ null,
+                        /*             ret */ ret(Kind.Void),
+                        /* arg0:    object */ arg(0, Kind.Object));
+
+        addRuntimeCall(CREATE_NULL_POINTER_EXCEPTION, config.createNullPointerExceptionStub,
+                        /*           temps */ null,
+                        /*             ret */ ret(Kind.Object));
+
+        addRuntimeCall(CREATE_OUT_OF_BOUNDS_EXCEPTION, config.createOutOfBoundsExceptionStub,
+                        /*           temps */ null,
+                        /*             ret */ ret(Kind.Object),
+                        /* arg0:     index */ arg(0, Kind.Int));
+
+        addRuntimeCall(JAVA_TIME_MILLIS, config.javaTimeMillisStub,
+                        /*           temps */ null,
+                        /*             ret */ ret(Kind.Long));
+
+        addRuntimeCall(JAVA_TIME_NANOS, config.javaTimeNanosStub,
+                        /*           temps */ null,
+                        /*             ret */ ret(Kind.Long));
+
+        addRuntimeCall(ARITHMETIC_SIN, config.arithmeticSinStub,
+                        /*           temps */ null,
+                        /*             ret */ ret(Kind.Double),
+                        /* arg0:     index */ arg(0, Kind.Double));
+
+        addRuntimeCall(ARITHMETIC_COS, config.arithmeticCosStub,
+                        /*           temps */ null,
+                        /*             ret */ ret(Kind.Double),
+                        /* arg0:     index */ arg(0, Kind.Double));
+
+        addRuntimeCall(ARITHMETIC_TAN, config.arithmeticTanStub,
+                        /*           temps */ null,
+                        /*             ret */ ret(Kind.Double),
+                        /* arg0:     index */ arg(0, Kind.Double));
+
+        addRuntimeCall(LOG_PRIMITIVE, config.logPrimitiveStub,
+                        /*           temps */ null,
+                        /*             ret */ ret(Kind.Void),
+                        /* arg0:  typeChar */ arg(0, Kind.Int),
+                        /* arg1:     value */ arg(1, Kind.Long),
+                        /* arg2:   newline */ arg(2, Kind.Boolean));
+
+        addRuntimeCall(LOG_PRINTF, config.logPrintfStub,
+                        /*           temps */ null,
+                        /*             ret */ ret(Kind.Void),
+                        /* arg0:    format */ arg(0, Kind.Object),
+                        /* arg1:     value */ arg(1, Kind.Long));
+
+        addRuntimeCall(LOG_OBJECT, config.logObjectStub,
+                        /*           temps */ null,
+                        /*             ret */ ret(Kind.Void),
+                        /* arg0:    object */ arg(0, Kind.Object),
+                        /* arg1:     flags */ arg(1, Kind.Int));
+    }
+
+
+    /**
+     * Registers the details for linking a runtime call.
+     *
+     * @param descriptor name and signature of the call
+     * @param address target address of the call
+     * @param tempRegs temporary registers used (and killed) by the call (null if none)
+     * @param ret where the call returns its result
+     * @param args where arguments are passed to the call
+     */
+    protected void addRuntimeCall(Descriptor descriptor, long address, Register[] tempRegs, Value ret, Value... args) {
+        Value[] temps = tempRegs == null || tempRegs.length == 0 ? Value.NONE : new Value[tempRegs.length];
+        for (int i = 0; i < temps.length; i++) {
+            temps[i] = tempRegs[i].asValue();
+        }
+        Kind retKind = ret.getKind();
+        if (retKind == Kind.Illegal) {
+            retKind = Kind.Void;
+        }
+        assert retKind.equals(descriptor.getResultKind()) : descriptor + " incompatible with result location " + ret;
+        Kind[] argKinds = descriptor.getArgumentKinds();
+        assert argKinds.length == args.length : descriptor + " incompatible with number of argument locations: " + args.length;
+        for (int i = 0; i < argKinds.length; i++) {
+            assert argKinds[i].equals(args[i].getKind()) : descriptor + " incompatible with argument location " + i + ": " + args[i];
+        }
+        HotSpotRuntimeCall runtimeCall = new HotSpotRuntimeCall(descriptor, address, new CallingConvention(temps, 0, ret, args), graalRuntime.getCompilerToVM());
+        runtimeCalls.put(descriptor, runtimeCall);
+    }
+
+    protected abstract RegisterConfig createRegisterConfig(boolean globalStubConfig);
+
+    public void installSnippets(SnippetInstaller installer, Assumptions assumptions) {
+        installer.install(SystemSnippets.class);
+        installer.install(UnsafeSnippets.class);
+        installer.install(ArrayCopySnippets.class);
+
+        installer.install(CheckCastSnippets.class);
+        installer.install(InstanceOfSnippets.class);
+        installer.install(NewObjectSnippets.class);
+        installer.install(MonitorSnippets.class);
+
+        checkcastSnippets = new CheckCastSnippets.Templates(this, assumptions, graalRuntime.getTarget());
+        instanceofSnippets = new InstanceOfSnippets.Templates(this, assumptions, graalRuntime.getTarget());
+        newObjectSnippets = new NewObjectSnippets.Templates(this, assumptions, graalRuntime.getTarget(), config.useTLAB);
+        monitorSnippets = new MonitorSnippets.Templates(this, assumptions, graalRuntime.getTarget(), config.useFastLocking);
+    }
+
+
+    public HotSpotGraalRuntime getGraalRuntime() {
+        return graalRuntime;
+    }
+
+    /**
+     * Gets the register holding the current thread.
+     */
+    public abstract Register threadRegister();
+
+    /**
+     * Gets the stack pointer register.
+     */
+    public abstract Register stackPointerRegister();
+
+    @Override
+    public String disassemble(CodeInfo info, CompilationResult tm) {
+        byte[] code = info.getCode();
+        TargetDescription target = graalRuntime.getTarget();
+        HexCodeFile hcf = new HexCodeFile(code, info.getStart(), target.arch.getName(), target.wordSize * 8);
+        if (tm != null) {
+            HexCodeFile.addAnnotations(hcf, tm.getAnnotations());
+            addExceptionHandlersComment(tm, hcf);
+            Register fp = regConfig.getFrameRegister();
+            RefMapFormatter slotFormatter = new RefMapFormatter(target.arch, target.wordSize, fp, 0);
+            for (Safepoint safepoint : tm.getSafepoints()) {
+                if (safepoint instanceof Call) {
+                    Call call = (Call) safepoint;
+                    if (call.debugInfo != null) {
+                        hcf.addComment(call.pcOffset + call.size, CodeUtil.append(new StringBuilder(100), call.debugInfo, slotFormatter).toString());
+                    }
+                    addOperandComment(hcf, call.pcOffset, "{" + getTargetName(call) + "}");
+                } else {
+                    if (safepoint.debugInfo != null) {
+                        hcf.addComment(safepoint.pcOffset, CodeUtil.append(new StringBuilder(100), safepoint.debugInfo, slotFormatter).toString());
+                    }
+                    addOperandComment(hcf, safepoint.pcOffset, "{safepoint}");
+                }
+            }
+            for (DataPatch site : tm.getDataReferences()) {
+                hcf.addOperandComment(site.pcOffset, "{" + site.constant + "}");
+            }
+            for (Mark mark : tm.getMarks()) {
+                hcf.addComment(mark.pcOffset, getMarkName(mark));
+            }
+        }
+        return hcf.toEmbeddedString();
+    }
+
+    /**
+     * Decodes a call target to a mnemonic if possible.
+     */
+    private String getTargetName(Call call) {
+        Field[] fields = config.getClass().getDeclaredFields();
+        for (Field f : fields) {
+            if (f.getName().endsWith("Stub")) {
+                f.setAccessible(true);
+                try {
+                    Object address = f.get(config);
+                    if (address.equals(call.target)) {
+                        return f.getName() + ":0x" + Long.toHexString((Long) address);
+                    }
+                } catch (Exception e) {
+                }
+            }
+        }
+        return String.valueOf(call.target);
+    }
+
+    /**
+     * Decodes a mark to a mnemonic if possible.
+     */
+    private static String getMarkName(Mark mark) {
+        Field[] fields = Marks.class.getDeclaredFields();
+        for (Field f : fields) {
+            if (Modifier.isStatic(f.getModifiers()) && f.getName().startsWith("MARK_")) {
+                f.setAccessible(true);
+                try {
+                    if (f.get(null).equals(mark.id)) {
+                        return f.getName();
+                    }
+                } catch (Exception e) {
+                }
+            }
+        }
+        return "MARK:" + mark.id;
+    }
+
+    private static void addExceptionHandlersComment(CompilationResult tm, HexCodeFile hcf) {
+        if (!tm.getExceptionHandlers().isEmpty()) {
+            String nl = HexCodeFile.NEW_LINE;
+            StringBuilder buf = new StringBuilder("------ Exception Handlers ------").append(nl);
+            for (CompilationResult.ExceptionHandler e : tm.getExceptionHandlers()) {
+                buf.append("    ").
+                    append(e.pcOffset).append(" -> ").
+                    append(e.handlerPos).
+                    append(nl);
+                hcf.addComment(e.pcOffset, "[exception -> " + e.handlerPos + "]");
+                hcf.addComment(e.handlerPos, "[exception handler for " + e.pcOffset + "]");
+            }
+            hcf.addComment(0, buf.toString());
+        }
+    }
+
+    private static void addOperandComment(HexCodeFile hcf, int pos, String comment) {
+        String oldValue = hcf.addOperandComment(pos, comment);
+        assert oldValue == null : "multiple comments for operand of instruction at " + pos + ": " + comment + ", " + oldValue;
+    }
+
+    @Override
+    public ResolvedJavaType lookupJavaType(Constant constant) {
+        if (!constant.getKind().isObject() || constant.isNull()) {
+            return null;
+        }
+        Object o = constant.asObject();
+        return HotSpotResolvedJavaType.fromClass(o.getClass());
+    }
+
+    @Override
+    public int getSizeOfLockData() {
+        return config.basicLockSize;
+    }
+
+    @Override
+    public boolean constantEquals(Constant x, Constant y) {
+        return x.equals(y);
+    }
+
+    @Override
+    public RegisterConfig lookupRegisterConfig(JavaMethod method) {
+        return regConfig;
+    }
+
+    /**
+     * HotSpots needs an area suitable for storing a program counter for temporary use during the deoptimization process.
+     */
+    @Override
+    public int getCustomStackAreaSize() {
+        return graalRuntime.getTarget().wordSize;
+    }
+
+    @Override
+    public int getMinimumOutgoingSize() {
+        return config.runtimeCallStackSize;
+    }
+
+    @Override
+    public int lookupArrayLength(Constant array) {
+        if (!array.getKind().isObject() || array.isNull() || !array.asObject().getClass().isArray()) {
+            throw new IllegalArgumentException(array + " is not an array");
+        }
+        return Array.getLength(array.asObject());
+    }
+
+    @Override
+    public void lower(Node n, LoweringTool tool) {
+        StructuredGraph graph = (StructuredGraph) n.graph();
+        Kind wordKind = graalRuntime.getTarget().wordKind;
+        if (n instanceof ArrayLengthNode) {
+            ArrayLengthNode arrayLengthNode = (ArrayLengthNode) n;
+            SafeReadNode safeReadArrayLength = safeReadArrayLength(arrayLengthNode.array(), StructuredGraph.INVALID_GRAPH_ID);
+            graph.replaceFixedWithFixed(arrayLengthNode, safeReadArrayLength);
+        } else if (n instanceof Invoke) {
+            Invoke invoke = (Invoke) n;
+            if (invoke.callTarget() instanceof MethodCallTargetNode) {
+                MethodCallTargetNode callTarget = invoke.methodCallTarget();
+                NodeInputList<ValueNode> parameters = callTarget.arguments();
+                ValueNode receiver = parameters.size() <= 0 ? null : parameters.get(0);
+                if (!callTarget.isStatic() && receiver.kind() == Kind.Object && !receiver.objectStamp().nonNull()) {
+                    invoke.node().dependencies().add(tool.createNullCheckGuard(receiver, invoke.leafGraphId()));
+                }
+                Kind[] signature = MetaUtil.signatureToKinds(callTarget.targetMethod().getSignature(), callTarget.isStatic() ? null : callTarget.targetMethod().getDeclaringClass().getKind());
+
+                AbstractCallTargetNode loweredCallTarget = null;
+                if (callTarget.invokeKind() == InvokeKind.Virtual &&
+                    GraalOptions.InlineVTableStubs &&
+                    (GraalOptions.AlwaysInlineVTableStubs || invoke.isPolymorphic())) {
+
+                    HotSpotResolvedJavaMethod hsMethod = (HotSpotResolvedJavaMethod) callTarget.targetMethod();
+                    if (!hsMethod.getDeclaringClass().isInterface()) {
+                        int vtableEntryOffset = hsMethod.vtableEntryOffset();
+                        if (vtableEntryOffset > 0) {
+                            // We use LocationNode.ANY_LOCATION for the reads that access the vtable entry and the compiled code entry
+                            // as HotSpot does not guarantee they are final values.
+                            assert vtableEntryOffset > 0;
+                            LoadHubNode hub = graph.add(new LoadHubNode(receiver, wordKind));
+                            ReadNode metaspaceMethod = graph.add(new ReadNode(hub, LocationNode.create(LocationNode.ANY_LOCATION, wordKind, vtableEntryOffset, graph), StampFactory.forKind(wordKind())));
+                            ReadNode compiledEntry = graph.add(new ReadNode(metaspaceMethod, LocationNode.create(LocationNode.ANY_LOCATION, wordKind, config.methodCompiledEntryOffset, graph), StampFactory.forKind(wordKind())));
+
+                            loweredCallTarget = graph.add(new HotSpotIndirectCallTargetNode(metaspaceMethod, compiledEntry, parameters, invoke.node().stamp(), signature, callTarget.targetMethod(), CallingConvention.Type.JavaCall));
+
+                            graph.addBeforeFixed(invoke.node(), hub);
+                            graph.addAfterFixed(hub, metaspaceMethod);
+                            graph.addAfterFixed(metaspaceMethod, compiledEntry);
+                        }
+                    }
+                }
+
+                if (loweredCallTarget == null) {
+                    loweredCallTarget = graph.add(new HotSpotDirectCallTargetNode(parameters, invoke.node().stamp(), signature, callTarget.targetMethod(), CallingConvention.Type.JavaCall, callTarget.invokeKind()));
+                }
+                callTarget.replaceAndDelete(loweredCallTarget);
+            }
+        } else if (n instanceof LoadFieldNode) {
+            LoadFieldNode field = (LoadFieldNode) n;
+            int displacement = ((HotSpotResolvedJavaField) field.field()).offset();
+            assert field.kind() != Kind.Illegal;
+            ReadNode memoryRead = graph.add(new ReadNode(field.object(), LocationNode.create(field.field(), field.field().getKind(), displacement, graph), field.stamp()));
+            memoryRead.dependencies().add(tool.createNullCheckGuard(field.object(), field.leafGraphId()));
+            graph.replaceFixedWithFixed(field, memoryRead);
+            if (field.isVolatile()) {
+                MembarNode preMembar = graph.add(new MembarNode(JMM_PRE_VOLATILE_READ));
+                graph.addBeforeFixed(memoryRead, preMembar);
+                MembarNode postMembar = graph.add(new MembarNode(JMM_POST_VOLATILE_READ));
+                graph.addAfterFixed(memoryRead, postMembar);
+            }
+        } else if (n instanceof StoreFieldNode) {
+            StoreFieldNode storeField = (StoreFieldNode) n;
+            HotSpotResolvedJavaField field = (HotSpotResolvedJavaField) storeField.field();
+            WriteNode memoryWrite = graph.add(new WriteNode(storeField.object(), storeField.value(), LocationNode.create(field, field.getKind(), field.offset(), graph)));
+            memoryWrite.dependencies().add(tool.createNullCheckGuard(storeField.object(), storeField.leafGraphId()));
+            memoryWrite.setStateAfter(storeField.stateAfter());
+            graph.replaceFixedWithFixed(storeField, memoryWrite);
+            FixedWithNextNode last = memoryWrite;
+            if (field.getKind() == Kind.Object && !memoryWrite.value().objectStamp().alwaysNull()) {
+                FieldWriteBarrier writeBarrier = graph.add(new FieldWriteBarrier(memoryWrite.object()));
+                graph.addAfterFixed(memoryWrite, writeBarrier);
+                last = writeBarrier;
+            }
+            if (storeField.isVolatile()) {
+                MembarNode preMembar = graph.add(new MembarNode(JMM_PRE_VOLATILE_WRITE));
+                graph.addBeforeFixed(memoryWrite, preMembar);
+                MembarNode postMembar = graph.add(new MembarNode(JMM_POST_VOLATILE_WRITE));
+                graph.addAfterFixed(last, postMembar);
+            }
+        } else if (n instanceof CompareAndSwapNode) {
+            // Separate out GC barrier semantics
+            CompareAndSwapNode cas = (CompareAndSwapNode) n;
+            ValueNode expected = cas.expected();
+            if (expected.kind() == Kind.Object && !cas.newValue().objectStamp().alwaysNull()) {
+                ResolvedJavaType type = cas.object().objectStamp().type();
+                if (type != null && !type.isArrayClass() && type.toJava() != Object.class) {
+                    // Use a field write barrier since it's not an array store
+                    FieldWriteBarrier writeBarrier = graph.add(new FieldWriteBarrier(cas.object()));
+                    graph.addAfterFixed(cas, writeBarrier);
+                } else {
+                    // This may be an array store so use an array write barrier
+                    LocationNode location = IndexedLocationNode.create(LocationNode.ANY_LOCATION, cas.expected().kind(), cas.displacement(), cas.offset(), graph, false);
+                    graph.addAfterFixed(cas, graph.add(new ArrayWriteBarrier(cas.object(), location)));
+                }
+            }
+        } else if (n instanceof LoadIndexedNode) {
+            LoadIndexedNode loadIndexed = (LoadIndexedNode) n;
+            ValueNode boundsCheck = createBoundsCheck(loadIndexed, tool);
+            Kind elementKind = loadIndexed.elementKind();
+            LocationNode arrayLocation = createArrayLocation(graph, elementKind, loadIndexed.index());
+            ReadNode memoryRead = graph.add(new ReadNode(loadIndexed.array(), arrayLocation, loadIndexed.stamp()));
+            memoryRead.dependencies().add(boundsCheck);
+            graph.replaceFixedWithFixed(loadIndexed, memoryRead);
+        } else if (n instanceof StoreIndexedNode) {
+            StoreIndexedNode storeIndexed = (StoreIndexedNode) n;
+            ValueNode boundsCheck = createBoundsCheck(storeIndexed, tool);
+
+            Kind elementKind = storeIndexed.elementKind();
+            LocationNode arrayLocation = createArrayLocation(graph, elementKind, storeIndexed.index());
+            ValueNode value = storeIndexed.value();
+            ValueNode array = storeIndexed.array();
+            if (elementKind == Kind.Object && !value.objectStamp().alwaysNull()) {
+                // Store check!
+                ResolvedJavaType arrayType = array.objectStamp().type();
+                if (arrayType != null && array.objectStamp().isExactType()) {
+                    ResolvedJavaType elementType = arrayType.getComponentType();
+                    if (!MetaUtil.isJavaLangObject(elementType)) {
+                        CheckCastNode checkcast = graph.add(new CheckCastNode(elementType, value, null));
+                        graph.addBeforeFixed(storeIndexed, checkcast);
+                        value = checkcast;
+                    }
+                } else {
+                    LoadHubNode arrayClass = graph.add(new LoadHubNode(array, wordKind));
+                    LocationNode location = LocationNode.create(LocationNode.FINAL_LOCATION, wordKind, config.arrayClassElementOffset, graph);
+                    FloatingReadNode arrayElementKlass = graph.unique(new FloatingReadNode(arrayClass, location, null, StampFactory.forKind(wordKind())));
+                    CheckCastDynamicNode checkcast = graph.add(new CheckCastDynamicNode(arrayElementKlass, value));
+                    graph.addBeforeFixed(storeIndexed, checkcast);
+                    graph.addBeforeFixed(checkcast, arrayClass);
+                    value = checkcast;
+                }
+            }
+            WriteNode memoryWrite = graph.add(new WriteNode(array, value, arrayLocation));
+            memoryWrite.dependencies().add(boundsCheck);
+            memoryWrite.setStateAfter(storeIndexed.stateAfter());
+
+            graph.replaceFixedWithFixed(storeIndexed, memoryWrite);
+
+            if (elementKind == Kind.Object && !value.objectStamp().alwaysNull()) {
+                graph.addAfterFixed(memoryWrite, graph.add(new ArrayWriteBarrier(array, arrayLocation)));
+            }
+        } else if (n instanceof UnsafeLoadNode) {
+            UnsafeLoadNode load = (UnsafeLoadNode) n;
+            assert load.kind() != Kind.Illegal;
+            IndexedLocationNode location = IndexedLocationNode.create(LocationNode.ANY_LOCATION, load.loadKind(), load.displacement(), load.offset(), graph, false);
+            ReadNode memoryRead = graph.add(new ReadNode(load.object(), location, load.stamp()));
+            // An unsafe read must not floating outside its block as may float above an explicit null check on its object.
+            memoryRead.dependencies().add(BeginNode.prevBegin(load));
+            graph.replaceFixedWithFixed(load, memoryRead);
+        } else if (n instanceof UnsafeStoreNode) {
+            UnsafeStoreNode store = (UnsafeStoreNode) n;
+            IndexedLocationNode location = IndexedLocationNode.create(LocationNode.ANY_LOCATION, store.storeKind(), store.displacement(), store.offset(), graph, false);
+            ValueNode object = store.object();
+            WriteNode write = graph.add(new WriteNode(object, store.value(), location));
+            write.setStateAfter(store.stateAfter());
+            graph.replaceFixedWithFixed(store, write);
+            if (write.value().kind() == Kind.Object && !write.value().objectStamp().alwaysNull()) {
+                ResolvedJavaType type = object.objectStamp().type();
+                WriteBarrier writeBarrier;
+                if (type != null && !type.isArrayClass() && type.toJava() != Object.class) {
+                    // Use a field write barrier since it's not an array store
+                    writeBarrier = graph.add(new FieldWriteBarrier(object));
+                } else {
+                    // This may be an array store so use an array write barrier
+                    writeBarrier = graph.add(new ArrayWriteBarrier(object, location));
+                }
+                graph.addAfterFixed(write, writeBarrier);
+            }
+        } else if (n instanceof LoadHubNode) {
+            LoadHubNode loadHub = (LoadHubNode) n;
+            assert loadHub.kind() == wordKind;
+            LocationNode location = LocationNode.create(LocationNode.FINAL_LOCATION, wordKind, config.hubOffset, graph);
+            ValueNode object = loadHub.object();
+            assert !object.isConstant();
+            ValueNode guard = tool.createNullCheckGuard(object, StructuredGraph.INVALID_GRAPH_ID);
+            ReadNode hub = graph.add(new ReadNode(object, location, StampFactory.forKind(wordKind())));
+            hub.dependencies().add(guard);
+            graph.replaceFixed(loadHub, hub);
+        } else if (n instanceof CheckCastNode) {
+            checkcastSnippets.lower((CheckCastNode) n, tool);
+        } else if (n instanceof CheckCastDynamicNode) {
+            checkcastSnippets.lower((CheckCastDynamicNode) n);
+        } else if (n instanceof InstanceOfNode) {
+            instanceofSnippets.lower((InstanceOfNode) n, tool);
+        } else if (n instanceof NewInstanceNode) {
+            newObjectSnippets.lower((NewInstanceNode) n, tool);
+        } else if (n instanceof NewArrayNode) {
+            newObjectSnippets.lower((NewArrayNode) n, tool);
+        } else if (n instanceof MonitorEnterNode) {
+            monitorSnippets.lower((MonitorEnterNode) n, tool);
+        } else if (n instanceof MonitorExitNode) {
+            monitorSnippets.lower((MonitorExitNode) n, tool);
+        } else if (n instanceof TLABAllocateNode) {
+            newObjectSnippets.lower((TLABAllocateNode) n, tool);
+        } else if (n instanceof InitializeObjectNode) {
+            newObjectSnippets.lower((InitializeObjectNode) n, tool);
+        } else if (n instanceof InitializeArrayNode) {
+            newObjectSnippets.lower((InitializeArrayNode) n, tool);
+        } else if (n instanceof NewMultiArrayNode) {
+            newObjectSnippets.lower((NewMultiArrayNode) n, tool);
+        } else {
+            assert false : "Node implementing Lowerable not handled: " + n;
+            throw GraalInternalError.shouldNotReachHere();
+        }
+    }
+
+    private static IndexedLocationNode createArrayLocation(Graph graph, Kind elementKind, ValueNode index) {
+        return IndexedLocationNode.create(LocationNode.getArrayLocation(elementKind), elementKind, elementKind.getArrayBaseOffset(), index, graph, true);
+    }
+
+    private SafeReadNode safeReadArrayLength(ValueNode array, long leafGraphId) {
+        return safeRead(array.graph(), Kind.Int, array, config.arrayLengthOffset, StampFactory.positiveInt(), leafGraphId);
+    }
+
+    private static ValueNode createBoundsCheck(AccessIndexedNode n, LoweringTool tool) {
+        StructuredGraph graph = (StructuredGraph) n.graph();
+        ArrayLengthNode arrayLength = graph.add(new ArrayLengthNode(n.array()));
+        ValueNode guard = tool.createGuard(graph.unique(new IntegerBelowThanNode(n.index(), arrayLength)), BoundsCheckException, InvalidateReprofile, n.leafGraphId());
+
+        graph.addBeforeFixed(n, arrayLength);
+        return guard;
+    }
+
+    @Override
+    public StructuredGraph intrinsicGraph(ResolvedJavaMethod caller, int bci, ResolvedJavaMethod method, List<? extends Node> parameters) {
+        ResolvedJavaType holder = method.getDeclaringClass();
+        String fullName = method.getName() + ((HotSpotSignature) method.getSignature()).asString();
+        Kind wordKind = graalRuntime.getTarget().wordKind;
+        if (holder.toJava() == Object.class) {
+            if (fullName.equals("getClass()Ljava/lang/Class;")) {
+                ValueNode obj = (ValueNode) parameters.get(0);
+                ObjectStamp stamp = (ObjectStamp) obj.stamp();
+                if (stamp.nonNull() && stamp.isExactType()) {
+                    StructuredGraph graph = new StructuredGraph();
+                    ValueNode result = ConstantNode.forObject(stamp.type().toJava(), this, graph);
+                    ReturnNode ret = graph.add(new ReturnNode(result));
+                    graph.start().setNext(ret);
+                    return graph;
+                }
+                StructuredGraph graph = new StructuredGraph();
+                LocalNode receiver = graph.unique(new LocalNode(0, StampFactory.objectNonNull()));
+                LoadHubNode hub = graph.add(new LoadHubNode(receiver, wordKind));
+                Stamp resultStamp = StampFactory.declaredNonNull(lookupJavaType(Class.class));
+                FloatingReadNode result = graph.unique(new FloatingReadNode(hub, LocationNode.create(LocationNode.FINAL_LOCATION, Kind.Object, config.classMirrorOffset, graph), null, resultStamp));
+                ReturnNode ret = graph.add(new ReturnNode(result));
+                graph.start().setNext(hub);
+                hub.setNext(ret);
+                return graph;
+            }
+        } else if (holder.toJava() == Class.class) {
+            if (fullName.equals("getModifiers()I")) {
+                StructuredGraph graph = new StructuredGraph();
+                LocalNode receiver = graph.unique(new LocalNode(0, StampFactory.objectNonNull()));
+                SafeReadNode klass = safeRead(graph, wordKind, receiver, config.klassOffset, StampFactory.forKind(wordKind), INVALID_GRAPH_ID);
+                graph.start().setNext(klass);
+                LocationNode location = LocationNode.create(LocationNode.FINAL_LOCATION, Kind.Int, config.klassModifierFlagsOffset, graph);
+                FloatingReadNode readModifiers = graph.unique(new FloatingReadNode(klass, location, null, StampFactory.intValue()));
+                CompareNode isZero = CompareNode.createCompareNode(Condition.EQ, klass, ConstantNode.defaultForKind(wordKind, graph));
+                GuardNode guard = graph.unique(new GuardNode(isZero, graph.start(), NullCheckException, InvalidateReprofile, true, INVALID_GRAPH_ID));
+                readModifiers.dependencies().add(guard);
+                ReturnNode ret = graph.add(new ReturnNode(readModifiers));
+                klass.setNext(ret);
+                return graph;
+            }
+        } else if (holder.toJava() == Thread.class) {
+            if (fullName.equals("currentThread()Ljava/lang/Thread;")) {
+                StructuredGraph graph = new StructuredGraph();
+                ReturnNode ret = graph.add(new ReturnNode(graph.unique(new CurrentThread(config.threadObjectOffset, this))));
+                graph.start().setNext(ret);
+                return graph;
+            }
+        }
+        return null;
+    }
+
+    private static SafeReadNode safeRead(Graph graph, Kind kind, ValueNode value, int offset, Stamp stamp, long leafGraphId) {
+        return graph.add(new SafeReadNode(value, LocationNode.create(LocationNode.FINAL_LOCATION, kind, offset, graph), stamp, leafGraphId));
+    }
+
+    public ResolvedJavaType lookupJavaType(Class<?> clazz) {
+        return HotSpotResolvedJavaType.fromClass(clazz);
+    }
+
+    public Object lookupCallTarget(Object target) {
+        if (target instanceof HotSpotRuntimeCall) {
+            return ((HotSpotRuntimeCall) target).address;
+        }
+        return target;
+    }
+
+    public RuntimeCall lookupRuntimeCall(Descriptor descriptor) {
+        assert runtimeCalls.containsKey(descriptor) : descriptor;
+        return runtimeCalls.get(descriptor);
+    }
+
+    public ResolvedJavaMethod lookupJavaMethod(Method reflectionMethod) {
+        CompilerToVM c2vm = graalRuntime.getCompilerToVM();
+        HotSpotResolvedJavaType[] resultHolder = {null};
+        long metaspaceMethod = c2vm.getMetaspaceMethod(reflectionMethod, resultHolder);
+        assert metaspaceMethod != 0L;
+        return resultHolder[0].createMethod(metaspaceMethod);
+    }
+
+    @Override
+    public ResolvedJavaField lookupJavaField(Field reflectionField) {
+        return graalRuntime.getCompilerToVM().getJavaField(reflectionField);
+    }
+
+    private static HotSpotCodeInfo makeInfo(ResolvedJavaMethod method, CompilationResult compResult, CodeInfo[] info) {
+        HotSpotCodeInfo hsInfo = null;
+        if (info != null && info.length > 0) {
+            hsInfo = new HotSpotCodeInfo(compResult, (HotSpotResolvedJavaMethod) method);
+            info[0] = hsInfo;
+        }
+        return hsInfo;
+    }
+
+    public void installMethod(HotSpotResolvedJavaMethod method, int entryBCI, CompilationResult compResult, CodeInfo[] info) {
+        HotSpotCodeInfo hsInfo = makeInfo(method, compResult, info);
+        graalRuntime.getCompilerToVM().installCode(new HotSpotCompilationResult(method, entryBCI, compResult), null, hsInfo);
+    }
+
+    @Override
+    public InstalledCode addMethod(ResolvedJavaMethod method, CompilationResult compResult, CodeInfo[] info) {
+        HotSpotCodeInfo hsInfo = makeInfo(method, compResult, info);
+        HotSpotResolvedJavaMethod hotspotMethod = (HotSpotResolvedJavaMethod) method;
+        return graalRuntime.getCompilerToVM().installCode(new HotSpotCompilationResult(hotspotMethod, -1, compResult), new HotSpotInstalledCode(hotspotMethod), hsInfo);
+    }
+
+    @Override
+    public int encodeDeoptActionAndReason(DeoptimizationAction action, DeoptimizationReason reason) {
+        final int actionShift = 0;
+        final int reasonShift = 3;
+
+        int actionValue = convertDeoptAction(action);
+        int reasonValue = convertDeoptReason(reason);
+        return (~(((reasonValue) << reasonShift) + ((actionValue) << actionShift)));
+    }
+
+    public int convertDeoptAction(DeoptimizationAction action) {
+        // This must be kept in sync with the DeoptAction enum defined in deoptimization.hpp
+        switch(action) {
+            case None: return 0;
+            case RecompileIfTooManyDeopts: return 1;
+            case InvalidateReprofile: return 2;
+            case InvalidateRecompile: return 3;
+            case InvalidateStopCompiling: return 4;
+            default: throw GraalInternalError.shouldNotReachHere();
+        }
+    }
+
+    public int convertDeoptReason(DeoptimizationReason reason) {
+        // This must be kept in sync with the DeoptReason enum defined in deoptimization.hpp
+        switch(reason) {
+            case None: return 0;
+            case NullCheckException: return 1;
+            case BoundsCheckException: return 2;
+            case ClassCastException: return 3;
+            case ArrayStoreException: return 4;
+            case UnreachedCode: return 5;
+            case TypeCheckedInliningViolated: return 6;
+            case OptimizedTypeCheckViolated: return 7;
+            case NotCompiledExceptionHandler: return 8;
+            case Unresolved: return 9;
+            case JavaSubroutineMismatch: return 10;
+            case ArithmeticException: return 11;
+            case RuntimeConstraint: return 12;
+            default: throw GraalInternalError.shouldNotReachHere();
+        }
+    }
+
+    public boolean needsDataPatch(Constant constant) {
+        return constant.getPrimitiveAnnotation() instanceof HotSpotResolvedJavaType;
+    }
+}