/*
 * Copyright (c) 2009, 2011, Oracle and/or its affiliates. All rights reserved.
 * DO NOT ALTER OR REMOVE COPYRIGHT NOTICES OR THIS FILE HEADER.
 *
 * This code is free software; you can redistribute it and/or modify it
 * under the terms of the GNU General Public License version 2 only, as
 * published by the Free Software Foundation.
 *
 * This code is distributed in the hope that it will be useful, but WITHOUT
 * ANY WARRANTY; without even the implied warranty of MERCHANTABILITY or
 * FITNESS FOR A PARTICULAR PURPOSE.  See the GNU General Public License
 * version 2 for more details (a copy is included in the LICENSE file that
 * accompanied this code).
 *
 * You should have received a copy of the GNU General Public License version
 * 2 along with this work; if not, write to the Free Software Foundation,
 * Inc., 51 Franklin St, Fifth Floor, Boston, MA 02110-1301 USA.
 *
 * Please contact Oracle, 500 Oracle Parkway, Redwood Shores, CA 94065 USA
 * or visit www.oracle.com if you need additional information or have any
 * questions.
 */
package com.oracle.max.graal.compiler.ir;

import com.oracle.max.graal.compiler.*;
import com.oracle.max.graal.compiler.debug.*;
import com.oracle.max.graal.compiler.gen.*;
import com.oracle.max.graal.compiler.gen.LIRGenerator.LIRGeneratorOp;
import com.oracle.max.graal.compiler.phases.CanonicalizerPhase.CanonicalizerOp;
import com.oracle.max.graal.compiler.phases.CanonicalizerPhase.NotifyReProcess;
import com.oracle.max.graal.compiler.util.*;
import com.oracle.max.graal.compiler.value.*;
import com.oracle.max.graal.graph.*;
import com.sun.cri.bytecode.*;
import com.sun.cri.ci.*;

/**
 * The {@code Conditional} class represents a comparison that yields one of two values.
 * Note that these nodes are not built directly from the bytecode but are introduced
 * by conditional expression elimination.
 */
public class Conditional extends Binary {

<<<<<<< HEAD
    private static final int INPUT_COUNT = 2;
    private static final int INPUT_CONDITION = 0;
    private static final int INPUT_STATE = 1;
=======
    @NodeInput
    private Value trueValue;
>>>>>>> 628e60c5

    @NodeInput
    private Value falseValue;

<<<<<<< HEAD
    @Override
    protected int inputCount() {
        return super.inputCount() + INPUT_COUNT;
    }

    @Override
    protected int successorCount() {
        return super.successorCount() + SUCCESSOR_COUNT;
    }

    public BooleanNode condition() {
        return (BooleanNode) inputs().get(super.inputCount() + INPUT_CONDITION);
    }

    public void setCondition(BooleanNode n) {
        inputs().set(super.inputCount() + INPUT_CONDITION, n);
    }

    public FrameState stateDuring() {
        return (FrameState) inputs().get(super.inputCount() + INPUT_STATE);
    }

    public void setStateDuring(FrameState n) {
        inputs().set(super.inputCount() + INPUT_STATE, n);
    }

=======
    public Value trueValue() {
        return trueValue;
    }

    public void setTrueValue(Value x) {
        updateUsages(trueValue, x);
        trueValue = x;
    }

    public Value falseValue() {
        return falseValue;
    }

    public void setFalseValue(Value x) {
        updateUsages(falseValue, x);
        falseValue = x;
    }

    Condition condition;

>>>>>>> 628e60c5
    /**
     * Constructs a new IfOp.
     * @param x the instruction producing the first value to be compared
     * @param condition the condition of the comparison
     * @param y the instruction producing the second value to be compared
     * @param trueValue the value produced if the condition is true
     * @param falseValue the value produced if the condition is false
     */
    public Conditional(BooleanNode condition, Value trueValue, Value falseValue, Graph graph) {
        // TODO: return the appropriate bytecode IF_ICMPEQ, etc
<<<<<<< HEAD
        super(trueValue.kind.meet(falseValue.kind), Bytecodes.ILLEGAL, trueValue, falseValue, INPUT_COUNT, SUCCESSOR_COUNT, graph);
        setCondition(condition);
    }

    // for copying
    private Conditional(CiKind kind, Graph graph) {
        super(kind, Bytecodes.ILLEGAL, null, null, INPUT_COUNT, SUCCESSOR_COUNT, graph);
=======
        super(trueValue.kind.meet(falseValue.kind), Bytecodes.ILLEGAL, x, y, graph);
        this.condition = condition;
        setTrueValue(trueValue);
        setFalseValue(falseValue);
    }

    // for copying
    private Conditional(CiKind kind, Condition cond, Graph graph) {
        super(kind, Bytecodes.ILLEGAL, null, null, graph);
        this.condition = cond;
>>>>>>> 628e60c5
    }

    public Value trueValue() {
        return x();
    }

    public Value falseValue() {
        return y();
    }

    public Value setTrueValue(Value value) {
        return setX(value);
    }

    public Value setFalseValue(Value value) {
        return setY(value);
    }

    @Override
    public boolean valueEqual(Node i) {
        if (i instanceof Conditional) {
            return super.valueEqual(i);
        }
        return false;
    }

    @Override
    public void print(LogStream out) {
        out.print(x()).
        print(' ').
        print(condition()).
        print(' ').
        print(y()).
        print(" ? ").
        print(trueValue()).
        print(" : ").
        print(falseValue());
    }

    @Override
    public Node copy(Graph into) {
        Conditional x = new Conditional(kind, into);
        return x;
    }

    @SuppressWarnings("unchecked")
    @Override
    public <T extends Op> T lookup(Class<T> clazz) {
        if (clazz == CanonicalizerOp.class) {
            return (T) CANONICALIZER;
        }
        if (clazz == LIRGeneratorOp.class) {
            return (T) LIRGEN;
        }
        return super.lookup(clazz);
    }

    private static final CanonicalizerOp CANONICALIZER = new CanonicalizerOp() {
        @Override
        public Node canonical(Node node, NotifyReProcess reProcess) {
            Conditional conditional = (Conditional) node;
            BooleanNode condition = conditional.condition();
            Value trueValue = conditional.trueValue();
            Value falseValue = conditional.falseValue();
            if (condition instanceof Constant) {
                Constant c = (Constant) condition;
                if (c.asConstant().asBoolean()) {
                    return trueValue;
                } else {
                    return falseValue;
                }
            }
            if (trueValue == falseValue) {
                return trueValue;
            }
            if (!(conditional instanceof MaterializeNode) && trueValue instanceof Constant && falseValue instanceof Constant
                            && trueValue.kind == CiKind.Int && falseValue.kind == CiKind.Int) {
                int trueInt = trueValue.asConstant().asInt();
                int falseInt = falseValue.asConstant().asInt();
                if (trueInt == 0 && falseInt == 1) {
                    if (GraalOptions.TraceCanonicalizer) {
                        TTY.println("> Conditional canon'ed to ~Materialize");
                    }
                    reProcess.reProccess(condition); // because we negate it
                    MaterializeNode materializeNode = new MaterializeNode(new NegateBooleanNode(condition, node.graph()), node.graph());
                    materializeNode.setStateDuring(conditional.stateDuring());
                    return materializeNode;
                } else if (trueInt == 1 && falseInt == 0) {
                    if (GraalOptions.TraceCanonicalizer) {
                        TTY.println("> Conditional canon'ed to Materialize");
                    }
                    MaterializeNode materializeNode = new MaterializeNode(condition, node.graph());
                    materializeNode.setStateDuring(conditional.stateDuring());
                    return materializeNode;
                }
            } else if (falseValue instanceof Constant && !(trueValue instanceof Constant)) {
                conditional.setTrueValue(falseValue);
                conditional.setFalseValue(trueValue);
                condition = new NegateBooleanNode(condition, node.graph());
                conditional.setCondition(condition);
            }
            return conditional;
        }
    };

    private static final LIRGeneratorOp LIRGEN = new LIRGeneratorOp() {

        @Override
        public void generate(Node n, LIRGenerator generator) {
            Conditional conditional = (Conditional) n;
            BooleanNode condition = conditional.condition();

            CiVariable result = generator.createResultVariable(conditional);
            // try to use cmp + cmov first
            Condition cond = null;
            CiValue left = null;
            CiValue right = null;
            boolean floating = false;
            boolean unOrderedIsSecond = false;
            boolean negate = false;
            while (condition instanceof NegateBooleanNode) {
                negate = !negate;
                condition = ((NegateBooleanNode) condition).value();
            }
            if (condition instanceof Compare) {
                Compare compare = (Compare) condition;
                Value x = compare.x();
                Value y = compare.y();
                cond = compare.condition();
                if (x.kind.isFloatOrDouble()) {
                    floating = true;
                    unOrderedIsSecond = !compare.unorderedIsTrue();
                    cond = generator.floatingPointCondition(cond);
                }
                left = generator.load(x);
                if (!generator.canInlineAsConstant(y)) {
                    right = generator.load(y);
                } else {
                    right = generator.makeOperand(y);
                }
            } else if (condition instanceof IsNonNull) {
                IsNonNull isNonNull = (IsNonNull) condition;
                left = generator.load(isNonNull.object());
                right = CiConstant.NULL_OBJECT;
                cond = Condition.NE;
            } else if (condition instanceof Constant) {
                generator.lir().move(result, condition.asConstant());
            } else {
                throw Util.shouldNotReachHere("Currently not implemented because we can not create blocks during LIRGen : " + condition);
            }
            CiValue tVal = generator.makeOperand(conditional.trueValue());
            CiValue fVal = generator.makeOperand(conditional.falseValue());
            if (cond != null) {
                if (negate) {
                    cond = cond.negate();
                }
                assert left != null && right != null;
                generator.lir().cmp(cond, left, right);
                if (floating) {
                    generator.lir().fcmove(cond, tVal, fVal, result, unOrderedIsSecond);
                } else {
                    generator.lir().cmove(cond, tVal, fVal, result);
                }
            }
        }
    };
}<|MERGE_RESOLUTION|>--- conflicted
+++ resolved
@@ -40,68 +40,27 @@
  * by conditional expression elimination.
  */
 public class Conditional extends Binary {
-
-<<<<<<< HEAD
-    private static final int INPUT_COUNT = 2;
-    private static final int INPUT_CONDITION = 0;
-    private static final int INPUT_STATE = 1;
-=======
-    @NodeInput
-    private Value trueValue;
->>>>>>> 628e60c5
-
-    @NodeInput
-    private Value falseValue;
-
-<<<<<<< HEAD
-    @Override
-    protected int inputCount() {
-        return super.inputCount() + INPUT_COUNT;
-    }
-
-    @Override
-    protected int successorCount() {
-        return super.successorCount() + SUCCESSOR_COUNT;
-    }
+    @NodeInput private BooleanNode condition;
+    @NodeInput private FrameState stateDuring;
 
     public BooleanNode condition() {
-        return (BooleanNode) inputs().get(super.inputCount() + INPUT_CONDITION);
+        return condition;
     }
 
     public void setCondition(BooleanNode n) {
-        inputs().set(super.inputCount() + INPUT_CONDITION, n);
+        updateUsages(condition, n);
+        condition = n;
     }
 
     public FrameState stateDuring() {
-        return (FrameState) inputs().get(super.inputCount() + INPUT_STATE);
+        return stateDuring;
     }
 
     public void setStateDuring(FrameState n) {
-        inputs().set(super.inputCount() + INPUT_STATE, n);
-    }
-
-=======
-    public Value trueValue() {
-        return trueValue;
-    }
-
-    public void setTrueValue(Value x) {
-        updateUsages(trueValue, x);
-        trueValue = x;
-    }
-
-    public Value falseValue() {
-        return falseValue;
-    }
-
-    public void setFalseValue(Value x) {
-        updateUsages(falseValue, x);
-        falseValue = x;
-    }
-
-    Condition condition;
-
->>>>>>> 628e60c5
+        updateUsages(stateDuring, n);
+        stateDuring = n;
+    }
+
     /**
      * Constructs a new IfOp.
      * @param x the instruction producing the first value to be compared
@@ -112,26 +71,13 @@
      */
     public Conditional(BooleanNode condition, Value trueValue, Value falseValue, Graph graph) {
         // TODO: return the appropriate bytecode IF_ICMPEQ, etc
-<<<<<<< HEAD
-        super(trueValue.kind.meet(falseValue.kind), Bytecodes.ILLEGAL, trueValue, falseValue, INPUT_COUNT, SUCCESSOR_COUNT, graph);
+        super(trueValue.kind.meet(falseValue.kind), Bytecodes.ILLEGAL, trueValue, falseValue, graph);
         setCondition(condition);
     }
 
     // for copying
     private Conditional(CiKind kind, Graph graph) {
-        super(kind, Bytecodes.ILLEGAL, null, null, INPUT_COUNT, SUCCESSOR_COUNT, graph);
-=======
-        super(trueValue.kind.meet(falseValue.kind), Bytecodes.ILLEGAL, x, y, graph);
-        this.condition = condition;
-        setTrueValue(trueValue);
-        setFalseValue(falseValue);
-    }
-
-    // for copying
-    private Conditional(CiKind kind, Condition cond, Graph graph) {
         super(kind, Bytecodes.ILLEGAL, null, null, graph);
-        this.condition = cond;
->>>>>>> 628e60c5
     }
 
     public Value trueValue() {
@@ -142,12 +88,12 @@
         return y();
     }
 
-    public Value setTrueValue(Value value) {
-        return setX(value);
-    }
-
-    public Value setFalseValue(Value value) {
-        return setY(value);
+    public void setTrueValue(Value value) {
+        setX(value);
+    }
+
+    public void setFalseValue(Value value) {
+        setY(value);
     }
 
     @Override
