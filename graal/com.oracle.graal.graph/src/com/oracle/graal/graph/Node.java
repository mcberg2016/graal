/*
 * Copyright (c) 2011, 2015, Oracle and/or its affiliates. All rights reserved.
 * DO NOT ALTER OR REMOVE COPYRIGHT NOTICES OR THIS FILE HEADER.
 *
 * This code is free software; you can redistribute it and/or modify it
 * under the terms of the GNU General Public License version 2 only, as
 * published by the Free Software Foundation.
 *
 * This code is distributed in the hope that it will be useful, but WITHOUT
 * ANY WARRANTY; without even the implied warranty of MERCHANTABILITY or
 * FITNESS FOR A PARTICULAR PURPOSE.  See the GNU General Public License
 * version 2 for more details (a copy is included in the LICENSE file that
 * accompanied this code).
 *
 * You should have received a copy of the GNU General Public License version
 * 2 along with this work; if not, write to the Free Software Foundation,
 * Inc., 51 Franklin St, Fifth Floor, Boston, MA 02110-1301 USA.
 *
 * Please contact Oracle, 500 Oracle Parkway, Redwood Shores, CA 94065 USA
 * or visit www.oracle.com if you need additional information or have any
 * questions.
 */
package com.oracle.graal.graph;

import static com.oracle.graal.graph.Edges.Type.Inputs;
import static com.oracle.graal.graph.Edges.Type.Successors;
import static com.oracle.graal.graph.Graph.isModificationCountsEnabled;
import static com.oracle.graal.graph.UnsafeAccess.UNSAFE;
import static com.oracle.graal.options.OptionValues.GLOBAL;

import java.lang.annotation.ElementType;
import java.lang.annotation.RetentionPolicy;
import java.util.Collection;
import java.util.Collections;
import java.util.EnumSet;
import java.util.Formattable;
import java.util.FormattableFlags;
import java.util.Formatter;
import java.util.HashMap;
import java.util.List;
import java.util.Map;
import java.util.Objects;
import java.util.Set;
import java.util.function.Predicate;

import com.oracle.graal.compiler.common.CollectionsFactory;
import com.oracle.graal.compiler.common.Fields;
import com.oracle.graal.debug.DebugCloseable;
import com.oracle.graal.debug.Fingerprint;
import com.oracle.graal.graph.Graph.NodeEvent;
import com.oracle.graal.graph.Graph.NodeEventListener;
import com.oracle.graal.graph.Graph.Options;
import com.oracle.graal.graph.iterators.NodeIterable;
import com.oracle.graal.graph.iterators.NodePredicate;
import com.oracle.graal.graph.spi.Simplifiable;
import com.oracle.graal.graph.spi.SimplifierTool;
import com.oracle.graal.nodeinfo.InputType;
import com.oracle.graal.nodeinfo.NodeInfo;
import com.oracle.graal.nodeinfo.Verbosity;
import com.oracle.graal.options.OptionValues;

import sun.misc.Unsafe;

/**
 * This class is the base class for all nodes. It represents a node that can be inserted in a
 * {@link Graph}.
 * <p>
 * Once a node has been added to a graph, it has a graph-unique {@link #id()}. Edges in the
 * subclasses are represented with annotated fields. There are two kind of edges : {@link Input} and
 * {@link Successor}. If a field, of a type compatible with {@link Node}, annotated with either
 * {@link Input} and {@link Successor} is not null, then there is an edge from this node to the node
 * this field points to.
 * <p>
 * Nodes which are be value numberable should implement the {@link ValueNumberable} interface.
 *
 * <h1>Replay Compilation</h1>
 *
 * To enable deterministic replay compilation, node sets and node maps should be instantiated with
 * the following methods:
 * <ul>
 * <li>{@link #newSet()}</li>
 * <li>{@link #newSet(Collection)}</li>
 * <li>{@link #newMap()}</li>
 * <li>{@link #newMap(int)}</li>
 * <li>{@link #newMap(Map)}</li>
 * <li>{@link #newIdentityMap()}</li>
 * <li>{@link #newIdentityMap(int)}</li>
 * <li>{@link #newIdentityMap(Map)}</li>
 * </ul>
 *
 * <h1>Assertions and Verification</h1>
 *
 * The Node class supplies the {@link #assertTrue(boolean, String, Object...)} and
 * {@link #assertFalse(boolean, String, Object...)} methods, which will check the supplied boolean
 * and throw a VerificationError if it has the wrong value. Both methods will always either throw an
 * exception or return true. They can thus be used within an assert statement, so that the check is
 * only performed if assertions are enabled.
 */
@NodeInfo
public abstract class Node implements Cloneable, Formattable, NodeInterface {

    public static final NodeClass<?> TYPE = null;
    public static final boolean USE_UNSAFE_TO_CLONE = Graph.Options.CloneNodesWithUnsafe.getValue(GLOBAL);

    static final int DELETED_ID_START = -1000000000;
    static final int INITIAL_ID = -1;
    static final int ALIVE_ID_START = 0;

    // The use of fully qualified class names here and in the rest
    // of this file works around a problem javac has resolving symbols

    /**
     * Denotes a non-optional (non-null) node input. This should be applied to exactly the fields of
     * a node that are of type {@link Node} or {@link NodeInputList}. Nodes that update fields of
     * type {@link Node} outside of their constructor should call
     * {@link Node#updateUsages(Node, Node)} just prior to doing the update of the input.
     */
    @java.lang.annotation.Retention(RetentionPolicy.RUNTIME)
    @java.lang.annotation.Target(ElementType.FIELD)
    public static @interface Input {
        InputType value() default InputType.Value;
    }

    /**
     * Denotes an optional (nullable) node input. This should be applied to exactly the fields of a
     * node that are of type {@link Node} or {@link NodeInputList}. Nodes that update fields of type
     * {@link Node} outside of their constructor should call {@link Node#updateUsages(Node, Node)}
     * just prior to doing the update of the input.
     */
    @java.lang.annotation.Retention(RetentionPolicy.RUNTIME)
    @java.lang.annotation.Target(ElementType.FIELD)
    public static @interface OptionalInput {
        InputType value() default InputType.Value;
    }

    @java.lang.annotation.Retention(RetentionPolicy.RUNTIME)
    @java.lang.annotation.Target(ElementType.FIELD)
    public static @interface Successor {
    }

    /**
     * Denotes that a parameter of an {@linkplain NodeIntrinsic intrinsic} method must be a compile
     * time constant at all call sites to the intrinsic method.
     */
    @java.lang.annotation.Retention(RetentionPolicy.RUNTIME)
    @java.lang.annotation.Target(ElementType.PARAMETER)
    public static @interface ConstantNodeParameter {
    }

    /**
     * Denotes an injected parameter in a {@linkplain NodeIntrinsic node intrinsic} constructor. If
     * the constructor is called as part of node intrinsification, the node intrinsifier will inject
     * an argument for the annotated parameter. Injected parameters must precede all non-injected
     * parameters in a constructor.
     */
    @java.lang.annotation.Retention(RetentionPolicy.RUNTIME)
    @java.lang.annotation.Target(ElementType.PARAMETER)
    public static @interface InjectedNodeParameter {
    }

    /**
     * Annotates a method that can be replaced by a compiler intrinsic. A (resolved) call to the
     * annotated method can be replaced with an instance of the node class denoted by
     * {@link #value()}. For this reason, the signature of the annotated method must match the
     * signature (excluding a prefix of {@linkplain InjectedNodeParameter injected} parameters) of a
     * constructor in the node class.
     * <p>
     * If the node class has a static method {@code intrinsify} with a matching signature plus a
     * {@code GraphBuilderContext} as first argument, this method is called instead of creating the
     * node.
     */
    @java.lang.annotation.Retention(RetentionPolicy.RUNTIME)
    @java.lang.annotation.Target(ElementType.METHOD)
    public static @interface NodeIntrinsic {

        /**
         * Gets the {@link Node} subclass instantiated when intrinsifying a call to the annotated
         * method. If not specified, then the class in which the annotated method is declared is
         * used (and is assumed to be a {@link Node} subclass).
         */
        Class<?> value() default NodeIntrinsic.class;

        /**
         * Determines if the stamp of the instantiated intrinsic node has its stamp set from the
         * return type of the annotated method.
         * <p>
         * When it is set to true, the stamp that is passed in to the constructor of ValueNode is
         * ignored and can therefore safely be {@code null}.
         */
        boolean setStampFromReturnType() default false;

        /**
         * Determines if the stamp of the instantiated intrinsic node is guaranteed to be non-null.
         * Generally used in conjunction with {@link #setStampFromReturnType()}.
         */
        boolean returnStampIsNonNull() default false;
    }

    /**
     * Marker for a node that can be replaced by another node via global value numbering. A
     * {@linkplain NodeClass#isLeafNode() leaf} node can be replaced by another node of the same
     * type that has exactly the same {@linkplain NodeClass#getData() data} values. A non-leaf node
     * can be replaced by another node of the same type that has exactly the same data values as
     * well as the same {@linkplain Node#inputs() inputs} and {@linkplain Node#successors()
     * successors}.
     */
    public interface ValueNumberable {
    }

    /**
     * Marker interface for nodes that contains other nodes. When the inputs to this node changes,
     * users of this node should also be placed on the work list for canonicalization.
     */
    public interface IndirectCanonicalization {
    }

    private Graph graph;
    int id;

    // this next pointer is used in Graph to implement fast iteration over NodeClass types, it
    // therefore points to the next Node of the same type.
    Node typeCacheNext;

    static final int INLINE_USAGE_COUNT = 2;
    private static final Node[] NO_NODES = {};

    /**
     * Head of usage list. The elements of the usage list in order are {@link #usage0},
     * {@link #usage1} and {@link #extraUsages}. The first null entry terminates the list.
     */
    Node usage0;
    Node usage1;
    Node[] extraUsages;
    int extraUsagesCount;

    private Node predecessor;
    private NodeClass<? extends Node> nodeClass;

    public static final int NODE_LIST = -2;
    public static final int NOT_ITERABLE = -1;

    public Node(NodeClass<? extends Node> c) {
        init(c);
    }

    final void init(NodeClass<? extends Node> c) {
        assert c.getJavaClass() == this.getClass();
        this.nodeClass = c;
        id = INITIAL_ID;
        extraUsages = NO_NODES;
    }

    final int id() {
        return id;
    }

    @Override
    public Node asNode() {
        return this;
    }

    /**
     * @see CollectionsFactory#newSet()
     */
    public static <E extends Node> Set<E> newSet() {
        return CollectionsFactory.newSet();
    }

    /**
     * @see #newSet()
     */
    public static <E extends Node> Set<E> newSet(Collection<? extends E> c) {
        return CollectionsFactory.newSet(c);
    }

    public static <K extends Node, V> Map<K, V> newMap() {
        // Node.equals() and Node.hashCode() are final and are implemented
        // purely in terms of identity so HashMap and IdentityHashMap with
        // Node's as keys will behave the same. We choose to use the latter
        // due to its lighter memory footprint.
        return newIdentityMap();
    }

    public static <K extends Node, V> Map<K, V> newMap(Map<K, V> m) {
        // Node.equals() and Node.hashCode() are final and are implemented
        // purely in terms of identity so HashMap and IdentityHashMap with
        // Node's as keys will behave the same. We choose to use the latter
        // due to its lighter memory footprint.
        return newIdentityMap(m);
    }

    public static <K extends Node, V> Map<K, V> newMap(int expectedMaxSize) {
        // Node.equals() and Node.hashCode() are final and are implemented
        // purely in terms of identity so HashMap and IdentityHashMap with
        // Node's as keys will behave the same. We choose to use the latter
        // due to its lighter memory footprint.
        return newIdentityMap(expectedMaxSize);
    }

    public static <K extends Node, V> Map<K, V> newIdentityMap() {
        return CollectionsFactory.newIdentityMap();
    }

    public static <K extends Node, V> Map<K, V> newIdentityMap(Map<K, V> m) {
        return CollectionsFactory.newIdentityMap(m);
    }

    public static <K extends Node, V> Map<K, V> newIdentityMap(int expectedMaxSize) {
        return CollectionsFactory.newIdentityMap(expectedMaxSize);
    }

    /**
     * Gets the graph context of this node.
     */
    public Graph graph() {
        return graph;
    }

    /**
     * Gets the option values associated with this node's graph.
     */
    public final OptionValues getOptions() {
        return graph.getOptions();
    }

    /**
     * Returns an {@link NodeIterable iterable} which can be used to traverse all non-null input
     * edges of this node.
     *
     * @return an {@link NodeIterable iterable} for all non-null input edges.
     */
    public NodeIterable<Node> inputs() {
        return nodeClass.getInputIterable(this);
    }

    /**
     * Returns an {@link Iterable iterable} which can be used to traverse all non-null input edges
     * of this node.
     *
     * @return an {@link Iterable iterable} for all non-null input edges.
     */
    public Iterable<Position> inputPositions() {
        return nodeClass.getInputEdges().getPositionsIterable(this);
    }

    public abstract static class EdgeVisitor {

        public abstract Node apply(Node source, Node target);

    }

    /**
     * Applies the given visitor to all inputs of this node.
     *
     * @param visitor the visitor to be applied to the inputs
     */
    public void applyInputs(EdgeVisitor visitor) {
        nodeClass.applyInputs(this, visitor);
    }

    /**
     * Applies the given visitor to all successors of this node.
     *
     * @param visitor the visitor to be applied to the successors
     */
    public void applySuccessors(EdgeVisitor visitor) {
        nodeClass.applySuccessors(this, visitor);
    }

    /**
     * Returns an {@link NodeIterable iterable} which can be used to traverse all non-null successor
     * edges of this node.
     *
     * @return an {@link NodeIterable iterable} for all non-null successor edges.
     */
    public NodeIterable<Node> successors() {
        assert !this.isDeleted();
        return nodeClass.getSuccessorIterable(this);
    }

    /**
     * Returns an {@link Iterable iterable} which can be used to traverse all successor edge
     * positions of this node.
     *
     * @return an {@link Iterable iterable} for all successor edge positoins.
     */
    public Iterable<Position> successorPositions() {
        return nodeClass.getSuccessorEdges().getPositionsIterable(this);
    }

    /**
     * Gets the maximum number of usages this node has had at any point in time.
     */
    public int getUsageCount() {
        if (usage0 == null) {
            return 0;
        }
        if (usage1 == null) {
            return 1;
        }
        return 2 + extraUsagesCount;
    }

    /**
     * Gets the list of nodes that use this node (i.e., as an input).
     */
    public final NodeIterable<Node> usages() {
        return new NodeUsageIterable(this);
    }

    /**
     * Checks whether this node has no usages.
     */
    public final boolean hasNoUsages() {
        return this.usage0 == null;
    }

    /**
     * Checks whether this node has usages.
     */
    public final boolean hasUsages() {
        return this.usage0 != null;
    }

    void reverseUsageOrder() {
        List<Node> snapshot = this.usages().snapshot();
        for (Node n : snapshot) {
            this.removeUsage(n);
        }
        Collections.reverse(snapshot);
        for (Node n : snapshot) {
            this.addUsage(n);
        }
    }

    /**
     * Adds a given node to this node's {@linkplain #usages() usages}.
     *
     * @param node the node to add
     */
    void addUsage(Node node) {
        incUsageModCount();
        if (usage0 == null) {
            usage0 = node;
        } else if (usage1 == null) {
            usage1 = node;
        } else {
            int length = extraUsages.length;
            if (length == 0) {
                extraUsages = new Node[4];
            } else if (extraUsagesCount == length) {
                Node[] newExtraUsages = new Node[length * 2 + 1];
                System.arraycopy(extraUsages, 0, newExtraUsages, 0, length);
                extraUsages = newExtraUsages;
            }
            extraUsages[extraUsagesCount++] = node;
        }
    }

    private void movUsageFromEndTo(int destIndex) {
        int lastIndex = this.getUsageCount() - 1;
        if (destIndex == 0) {
            if (lastIndex == 0) {
                usage0 = null;
                return;
            } else if (lastIndex == 1) {
                usage0 = usage1;
                usage1 = null;
                return;
            } else {
                usage0 = extraUsages[lastIndex - INLINE_USAGE_COUNT];
            }
        } else if (destIndex == 1) {
            if (lastIndex == 1) {
                usage1 = null;
                return;
            }
            usage1 = extraUsages[lastIndex - INLINE_USAGE_COUNT];
        } else {
            Node n = extraUsages[lastIndex - INLINE_USAGE_COUNT];
            extraUsages[destIndex - INLINE_USAGE_COUNT] = n;
        }
        extraUsages[lastIndex - INLINE_USAGE_COUNT] = null;
        this.extraUsagesCount--;
    }

    /**
     * Removes a given node from this node's {@linkplain #usages() usages}.
     *
     * @param node the node to remove
     * @return whether or not {@code usage} was in the usage list
     */
    public boolean removeUsage(Node node) {
        assert node != null;
        // It is critical that this method maintains the invariant that
        // the usage list has no null element preceding a non-null element
        incUsageModCount();
        if (usage0 == node) {
            this.movUsageFromEndTo(0);
            return true;
        }
        if (usage1 == node) {
            this.movUsageFromEndTo(1);
            return true;
        }
        for (int i = this.extraUsagesCount - 1; i >= 0; i--) {
            if (extraUsages[i] == node) {
                this.movUsageFromEndTo(i + INLINE_USAGE_COUNT);
                return true;
            }
        }
        return false;
    }

    public final Node predecessor() {
        return predecessor;
    }

    public final int modCount() {
        if (isModificationCountsEnabled() && graph != null) {
            return graph.modCount(this);
        }
        return 0;
    }

    final void incModCount() {
        if (isModificationCountsEnabled() && graph != null) {
            graph.incModCount(this);
        }
    }

    final int usageModCount() {
        if (isModificationCountsEnabled() && graph != null) {
            return graph.usageModCount(this);
        }
        return 0;
    }

    final void incUsageModCount() {
        if (isModificationCountsEnabled() && graph != null) {
            graph.incUsageModCount(this);
        }
    }

    public boolean isDeleted() {
        return id <= DELETED_ID_START;
    }

    public boolean isAlive() {
        return id >= ALIVE_ID_START;
    }

    /**
     * Updates the usages sets of the given nodes after an input slot is changed from
     * {@code oldInput} to {@code newInput} by removing this node from {@code oldInput}'s usages and
     * adds this node to {@code newInput}'s usages.
     */
    protected void updateUsages(Node oldInput, Node newInput) {
        assert isAlive() && (newInput == null || newInput.isAlive()) : "adding " + newInput + " to " + this + " instead of " + oldInput;
        if (oldInput != newInput) {
            if (oldInput != null) {
                boolean result = removeThisFromUsages(oldInput);
                assert assertTrue(result, "not found in usages, old input: %s", oldInput);
            }
            maybeNotifyInputChanged(this);
            if (newInput != null) {
                newInput.addUsage(this);
            }
            if (oldInput != null && oldInput.hasNoUsages()) {
                maybeNotifyZeroUsages(oldInput);
            }
        }
    }

    protected void updateUsagesInterface(NodeInterface oldInput, NodeInterface newInput) {
        updateUsages(oldInput == null ? null : oldInput.asNode(), newInput == null ? null : newInput.asNode());
    }

    /**
     * Updates the predecessor of the given nodes after a successor slot is changed from
     * oldSuccessor to newSuccessor: removes this node from oldSuccessor's predecessors and adds
     * this node to newSuccessor's predecessors.
     */
    protected void updatePredecessor(Node oldSuccessor, Node newSuccessor) {
        assert isAlive() && (newSuccessor == null || newSuccessor.isAlive()) || newSuccessor == null && !isAlive() : "adding " + newSuccessor + " to " + this + " instead of " + oldSuccessor;
        assert graph == null || !graph.isFrozen();
        if (oldSuccessor != newSuccessor) {
            if (oldSuccessor != null) {
                assert assertTrue(newSuccessor == null || oldSuccessor.predecessor == this, "wrong predecessor in old successor (%s): %s, should be %s", oldSuccessor, oldSuccessor.predecessor, this);
                oldSuccessor.predecessor = null;
            }
            if (newSuccessor != null) {
                assert assertTrue(newSuccessor.predecessor == null, "unexpected non-null predecessor in new successor (%s): %s, this=%s", newSuccessor, newSuccessor.predecessor, this);
                newSuccessor.predecessor = this;
            }
        }
    }

    void initialize(Graph newGraph) {
        assert assertTrue(id == INITIAL_ID, "unexpected id: %d", id);
        this.graph = newGraph;
        newGraph.register(this);
        this.getNodeClass().registerAtInputsAsUsage(this);
        this.getNodeClass().registerAtSuccessorsAsPredecessor(this);
    }

    /**
     * The position of the bytecode that generated this node.
     */
    NodeSourcePosition sourcePosition;

    /**
     * Gets the source position information for this node or null if it doesn't exist.
     */

    public NodeSourcePosition getNodeSourcePosition() {
        return sourcePosition;
    }

    /**
     * Set the source position to {@code sourcePosition}.
     */
    public void setNodeSourcePosition(NodeSourcePosition sourcePosition) {
        this.sourcePosition = sourcePosition;
        if (sourcePosition != null && graph != null && !graph.seenNodeSourcePosition) {
            graph.seenNodeSourcePosition = true;
        }
    }

    public DebugCloseable withNodeSourcePosition() {
        return graph.withNodeSourcePosition(this);
    }

    public final NodeClass<? extends Node> getNodeClass() {
        return nodeClass;
    }

    public boolean isAllowedUsageType(InputType type) {
        if (type == InputType.Value) {
            return false;
        }
        return getNodeClass().getAllowedUsageTypes().contains(type);
    }

    private boolean checkReplaceWith(Node other) {
        assert assertTrue(graph == null || !graph.isFrozen(), "cannot modify frozen graph");
        assert assertFalse(other == this, "cannot replace a node with itself");
        assert assertFalse(isDeleted(), "cannot replace deleted node");
        assert assertTrue(other == null || !other.isDeleted(), "cannot replace with deleted node %s", other);
        return true;
    }

    public final void replaceAtUsages(Node other) {
        replaceAtUsages(other, null, null);
    }

    public final void replaceAtUsages(Node other, Predicate<Node> filter) {
        replaceAtUsages(other, filter, null);
    }

    public final void replaceAtUsagesAndDelete(Node other) {
        replaceAtUsages(other, null, this);
        safeDelete();
    }

    public final void replaceAtUsagesAndDelete(Node other, Predicate<Node> filter) {
        replaceAtUsages(other, filter, this);
        safeDelete();
    }

    protected void replaceAtUsages(Node other, Predicate<Node> filter, Node toBeDeleted) {
        assert checkReplaceWith(other);
        int i = 0;
        while (i < this.getUsageCount()) {
            Node usage = this.getUsageAt(i);
            if (filter == null || filter.test(usage)) {
                boolean result = usage.getNodeClass().replaceFirstInput(usage, this, other);
                assert assertTrue(result, "not found in inputs, usage: %s", usage);
                /*
                 * Don't notify for nodes which are about to be deleted.
                 */
                if (toBeDeleted == null || usage != toBeDeleted) {
                    maybeNotifyInputChanged(usage);
                }
                if (other != null) {
                    other.addUsage(usage);
                }
                this.movUsageFromEndTo(i);
            } else {
                ++i;
            }
        }
    }

    public Node getUsageAt(int index) {
        if (index == 0) {
            return this.usage0;
        } else if (index == 1) {
            return this.usage1;
        } else {
            return this.extraUsages[index - INLINE_USAGE_COUNT];
        }
    }

    public void replaceAtMatchingUsages(Node other, NodePredicate usagePredicate) {
        assert checkReplaceWith(other);
        int index = 0;
        while (index < this.getUsageCount()) {
            Node usage = getUsageAt(index);
            if (usagePredicate.apply(usage)) {
                boolean result = usage.getNodeClass().replaceFirstInput(usage, this, other);
                assert assertTrue(result, "not found in inputs, usage: %s", usage);
                if (other != null) {
                    maybeNotifyInputChanged(usage);
                    other.addUsage(usage);
                }
                this.movUsageFromEndTo(index);
            } else {
                index++;
            }
        }
    }

    public void replaceAtUsages(InputType type, Node other) {
        assert checkReplaceWith(other);
        for (Node usage : usages().snapshot()) {
            for (Position pos : usage.inputPositions()) {
                if (pos.getInputType() == type && pos.get(usage) == this) {
                    pos.set(usage, other);
                }
            }
        }
    }

    private void maybeNotifyInputChanged(Node node) {
        if (graph != null) {
            assert !graph.isFrozen();
            NodeEventListener listener = graph.nodeEventListener;
            if (listener != null) {
                listener.inputChanged(node);
            }
            if (Fingerprint.ENABLED) {
                Fingerprint.submit("%s: %s", NodeEvent.INPUT_CHANGED, node);
            }
        }
    }

    public void maybeNotifyZeroUsages(Node node) {
        if (graph != null) {
            assert !graph.isFrozen();
            NodeEventListener listener = graph.nodeEventListener;
            if (listener != null && node.isAlive()) {
                listener.usagesDroppedToZero(node);
            }
            if (Fingerprint.ENABLED) {
                Fingerprint.submit("%s: %s", NodeEvent.ZERO_USAGES, node);
            }
        }
    }

    public void replaceAtPredecessor(Node other) {
        assert checkReplaceWith(other);
        if (predecessor != null) {
            boolean result = predecessor.getNodeClass().replaceFirstSuccessor(predecessor, this, other);
            assert assertTrue(result, "not found in successors, predecessor: %s", predecessor);
            predecessor.updatePredecessor(this, other);
        }
    }

    public void replaceAndDelete(Node other) {
        assert checkReplaceWith(other);
        assert other != null;
        replaceAtUsages(other);
        replaceAtPredecessor(other);
        this.safeDelete();
    }

    public void replaceFirstSuccessor(Node oldSuccessor, Node newSuccessor) {
        if (nodeClass.replaceFirstSuccessor(this, oldSuccessor, newSuccessor)) {
            updatePredecessor(oldSuccessor, newSuccessor);
        }
    }

    public void replaceFirstInput(Node oldInput, Node newInput) {
        if (nodeClass.replaceFirstInput(this, oldInput, newInput)) {
            updateUsages(oldInput, newInput);
        }
    }

    public void clearInputs() {
        assert assertFalse(isDeleted(), "cannot clear inputs of deleted node");
        getNodeClass().unregisterAtInputsAsUsage(this);
    }

    boolean removeThisFromUsages(Node n) {
        return n.removeUsage(this);
    }

    public void clearSuccessors() {
        assert assertFalse(isDeleted(), "cannot clear successors of deleted node");
        getNodeClass().unregisterAtSuccessorsAsPredecessor(this);
    }

    private boolean checkDeletion() {
        assertTrue(isAlive(), "must be alive");
        assertTrue(hasNoUsages(), "cannot delete node %s because of usages: %s", this, usages());
        assertTrue(predecessor == null, "cannot delete node %s because of predecessor: %s", this, predecessor);
        return true;
    }

    /**
     * Removes this node from its graph. This node must have no {@linkplain Node#usages() usages}
     * and no {@linkplain #predecessor() predecessor}.
     */
    public void safeDelete() {
        assert checkDeletion();
        this.clearInputs();
        this.clearSuccessors();
        markDeleted();
    }

    public void markDeleted() {
        graph.unregister(this);
        id = DELETED_ID_START - id;
        assert isDeleted();
    }

    public final Node copyWithInputs() {
        return copyWithInputs(true);
    }

    public final Node copyWithInputs(boolean insertIntoGraph) {
        Node newNode = clone(insertIntoGraph ? graph : null, WithOnlyInputEdges);
        if (insertIntoGraph) {
            for (Node input : inputs()) {
                input.addUsage(newNode);
            }
        }
        return newNode;
    }

    /**
     * Must be overridden by subclasses that implement {@link Simplifiable}. The implementation in
     * {@link Node} exists to obviate the need to cast a node before invoking
     * {@link Simplifiable#simplify(SimplifierTool)}.
     *
     * @param tool
     */
    public void simplify(SimplifierTool tool) {
        throw new UnsupportedOperationException();
    }

    /**
     * @param newNode the result of cloning this node or {@link Unsafe#allocateInstance(Class) raw
     *            allocating} a copy of this node
     * @param type the type of edges to process
     * @param edgesToCopy if {@code type} is in this set, the edges are copied otherwise they are
     *            cleared
     */
    private void copyOrClearEdgesForClone(Node newNode, Edges.Type type, EnumSet<Edges.Type> edgesToCopy) {
        if (edgesToCopy.contains(type)) {
            getNodeClass().getEdges(type).copy(this, newNode);
        } else {
            if (USE_UNSAFE_TO_CLONE) {
                // The direct edges are already null
                getNodeClass().getEdges(type).initializeLists(newNode, this);
            } else {
                getNodeClass().getEdges(type).clear(newNode);
            }
        }
    }

    public static final EnumSet<Edges.Type> WithNoEdges = EnumSet.noneOf(Edges.Type.class);
    public static final EnumSet<Edges.Type> WithAllEdges = EnumSet.allOf(Edges.Type.class);
    public static final EnumSet<Edges.Type> WithOnlyInputEdges = EnumSet.of(Inputs);
    public static final EnumSet<Edges.Type> WithOnlySucessorEdges = EnumSet.of(Successors);

    /**
     * Makes a copy of this node in(to) a given graph.
     *
     * @param into the graph in which the copy will be registered (which may be this node's graph)
     *            or null if the copy should not be registered in a graph
     * @param edgesToCopy specifies the edges to be copied. The edges not specified in this set are
     *            initialized to their default value (i.e., {@code null} for a direct edge, an empty
     *            list for an edge list)
     * @return the copy of this node
     */
    final Node clone(Graph into, EnumSet<Edges.Type> edgesToCopy) {
        final NodeClass<? extends Node> nodeClassTmp = getNodeClass();
        boolean useIntoLeafNodeCache = false;
        if (into != null) {
            if (nodeClassTmp.valueNumberable() && nodeClassTmp.isLeafNode()) {
                useIntoLeafNodeCache = true;
                Node otherNode = into.findNodeInCache(this);
                if (otherNode != null) {
                    return otherNode;
                }
            }
        }

        Node newNode = null;
        try {
            if (USE_UNSAFE_TO_CLONE) {
                newNode = (Node) UNSAFE.allocateInstance(getClass());
                newNode.nodeClass = nodeClassTmp;
                nodeClassTmp.getData().copy(this, newNode);
                copyOrClearEdgesForClone(newNode, Inputs, edgesToCopy);
                copyOrClearEdgesForClone(newNode, Successors, edgesToCopy);
            } else {
                newNode = (Node) this.clone();
                newNode.typeCacheNext = null;
                newNode.usage0 = null;
                newNode.usage1 = null;
                newNode.predecessor = null;
                newNode.extraUsagesCount = 0;
                copyOrClearEdgesForClone(newNode, Inputs, edgesToCopy);
                copyOrClearEdgesForClone(newNode, Successors, edgesToCopy);
            }
        } catch (Exception e) {
            throw new GraalGraphError(e).addContext(this);
        }
        newNode.graph = into;
        newNode.id = INITIAL_ID;
        if (into != null) {
            into.register(newNode);
        }
        newNode.extraUsages = NO_NODES;

        if (into != null && useIntoLeafNodeCache) {
            into.putNodeIntoCache(newNode);
        }
        if (graph != null && into != null && sourcePosition != null) {
            newNode.setNodeSourcePosition(sourcePosition);
        }
        newNode.afterClone(this);
        return newNode;
    }

    protected void afterClone(@SuppressWarnings("unused") Node other) {
    }

    protected boolean verifyInputs() {
        for (Position pos : inputPositions()) {
            Node input = pos.get(this);
            if (input == null) {
                assertTrue(pos.isInputOptional(), "non-optional input %s cannot be null in %s (fix nullness or use @OptionalInput)", pos, this);
            } else {
                assertFalse(input.isDeleted(), "input was deleted");
                assertTrue(input.isAlive(), "input is not alive yet, i.e., it was not yet added to the graph");
                assertTrue(pos.getInputType() == InputType.Unchecked || input.isAllowedUsageType(pos.getInputType()), "invalid usage type %s %s", input, pos.getInputType());
            }
        }
        return true;
    }

    public boolean verify() {
        assertTrue(isAlive(), "cannot verify inactive nodes (id=%d)", id);
        assertTrue(graph() != null, "null graph");
<<<<<<< HEAD
        if (Options.VerifyGraalGraphEdges.getValue(getOptions())) {
=======
        verifyInputs();
        if (Options.VerifyGraalGraphEdges.getValue()) {
>>>>>>> beb0da8e
            verifyEdges();
        }
        return true;
    }

    /**
     * Perform expensive verification of inputs, usages, predecessors and successors.
     *
     * @return true
     */
    public boolean verifyEdges() {
        for (Node input : inputs()) {
            assertTrue(input == null || input.usages().contains(this), "missing usage of %s in input %s", this, input);
        }

        for (Node successor : successors()) {
            assertTrue(successor.predecessor() == this, "missing predecessor in %s (actual: %s)", successor, successor.predecessor());
            assertTrue(successor.graph() == graph(), "mismatching graph in successor %s", successor);
        }
        for (Node usage : usages()) {
            assertFalse(usage.isDeleted(), "usage %s must never be deleted", usage);
            assertTrue(usage.inputs().contains(this), "missing input in usage %s", usage);
            boolean foundThis = false;
            for (Position pos : usage.inputPositions()) {
                if (pos.get(usage) == this) {
                    foundThis = true;
                    if (pos.getInputType() != InputType.Unchecked) {
                        assertTrue(isAllowedUsageType(pos.getInputType()), "invalid input of type %s from %s to %s (%s)", pos.getInputType(), usage, this, pos.getName());
                    }
                }
            }
            assertTrue(foundThis, "missing input in usage %s", usage);
        }

        if (predecessor != null) {
            assertFalse(predecessor.isDeleted(), "predecessor %s must never be deleted", predecessor);
            assertTrue(predecessor.successors().contains(this), "missing successor in predecessor %s", predecessor);
        }
        return true;
    }

    public boolean assertTrue(boolean condition, String message, Object... args) {
        if (condition) {
            return true;
        } else {
            throw fail(message, args);
        }
    }

    public boolean assertFalse(boolean condition, String message, Object... args) {
        if (condition) {
            throw fail(message, args);
        } else {
            return true;
        }
    }

    protected VerificationError fail(String message, Object... args) throws GraalGraphError {
        throw new VerificationError(message, args).addContext(this);
    }

    public Iterable<? extends Node> cfgPredecessors() {
        if (predecessor == null) {
            return Collections.emptySet();
        } else {
            return Collections.singleton(predecessor);
        }
    }

    /**
     * Returns an iterator that will provide all control-flow successors of this node. Normally this
     * will be the contents of all fields annotated with {@link Successor}, but some node classes
     * (like EndNode) may return different nodes.
     */
    public Iterable<? extends Node> cfgSuccessors() {
        return successors();
    }

    /**
     * Nodes always use an {@linkplain System#identityHashCode(Object) identity} hash code.
     */
    @Override
    public final int hashCode() {
        return System.identityHashCode(this);
    }

    /**
     * Equality tests must rely solely on identity.
     */
    @Override
    public final boolean equals(Object obj) {
        return super.equals(obj);
    }

    /**
     * Provides a {@link Map} of properties of this node for use in debugging (e.g., to view in the
     * ideal graph visualizer).
     */
    public final Map<Object, Object> getDebugProperties() {
        return getDebugProperties(new HashMap<>());
    }

    /**
     * Fills a {@link Map} with properties of this node for use in debugging (e.g., to view in the
     * ideal graph visualizer). Subclasses overriding this method should also fill the map using
     * their superclass.
     *
     * @param map
     */
    public Map<Object, Object> getDebugProperties(Map<Object, Object> map) {
        Fields properties = getNodeClass().getData();
        for (int i = 0; i < properties.getCount(); i++) {
            map.put(properties.getName(i), properties.get(this, i));
        }
        NodeSourcePosition pos = getNodeSourcePosition();
        if (pos != null) {
            map.put("nodeSourcePosition", pos);
        }
        return map;
    }

    /**
     * This method is a shortcut for {@link #toString(Verbosity)} with {@link Verbosity#Short}.
     */
    @Override
    public final String toString() {
        return toString(Verbosity.Short);
    }

    /**
     * Creates a String representation for this node with a given {@link Verbosity}.
     */
    public String toString(Verbosity verbosity) {
        switch (verbosity) {
            case Id:
                return Integer.toString(id);
            case Name:
                return getNodeClass().shortName();
            case Short:
                return toString(Verbosity.Id) + "|" + toString(Verbosity.Name);
            case Long:
                return toString(Verbosity.Short);
            case Debugger:
            case All: {
                StringBuilder str = new StringBuilder();
                str.append(toString(Verbosity.Short)).append(" { ");
                for (Map.Entry<Object, Object> entry : getDebugProperties().entrySet()) {
                    str.append(entry.getKey()).append("=").append(entry.getValue()).append(", ");
                }
                str.append(" }");
                return str.toString();
            }
            default:
                throw new RuntimeException("unknown verbosity: " + verbosity);
        }
    }

    @Deprecated
    public int getId() {
        return id;
    }

    @Override
    public void formatTo(Formatter formatter, int flags, int width, int precision) {
        if ((flags & FormattableFlags.ALTERNATE) == FormattableFlags.ALTERNATE) {
            formatter.format("%s", toString(Verbosity.Id));
        } else if ((flags & FormattableFlags.UPPERCASE) == FormattableFlags.UPPERCASE) {
            // Use All here since Long is only slightly longer than Short.
            formatter.format("%s", toString(Verbosity.All));
        } else {
            formatter.format("%s", toString(Verbosity.Short));
        }

        boolean neighborsAlternate = ((flags & FormattableFlags.LEFT_JUSTIFY) == FormattableFlags.LEFT_JUSTIFY);
        int neighborsFlags = (neighborsAlternate ? FormattableFlags.ALTERNATE | FormattableFlags.LEFT_JUSTIFY : 0);
        if (width > 0) {
            if (this.predecessor != null) {
                formatter.format(" pred={");
                this.predecessor.formatTo(formatter, neighborsFlags, width - 1, 0);
                formatter.format("}");
            }

            for (Position position : this.inputPositions()) {
                Node input = position.get(this);
                if (input != null) {
                    formatter.format(" ");
                    formatter.format(position.getName());
                    formatter.format("={");
                    input.formatTo(formatter, neighborsFlags, width - 1, 0);
                    formatter.format("}");
                }
            }
        }

        if (precision > 0) {
            if (!hasNoUsages()) {
                formatter.format(" usages={");
                int z = 0;
                for (Node usage : usages()) {
                    if (z != 0) {
                        formatter.format(", ");
                    }
                    usage.formatTo(formatter, neighborsFlags, 0, precision - 1);
                    ++z;
                }
                formatter.format("}");
            }

            for (Position position : this.successorPositions()) {
                Node successor = position.get(this);
                if (successor != null) {
                    formatter.format(" ");
                    formatter.format(position.getName());
                    formatter.format("={");
                    successor.formatTo(formatter, neighborsFlags, 0, precision - 1);
                    formatter.format("}");
                }
            }
        }
    }

    /**
     * Determines if this node's {@link NodeClass#getData() data} fields are equal to the data
     * fields of another node of the same type. Primitive fields are compared by value and
     * non-primitive fields are compared by {@link Objects#equals(Object, Object)}.
     *
     * The result of this method undefined if {@code other.getClass() != this.getClass()}.
     *
     * @param other a node of exactly the same type as this node
     * @return true if the data fields of this object and {@code other} are equal
     */
    public boolean valueEquals(Node other) {
        return getNodeClass().dataEquals(this, other);
    }

    public final void pushInputs(NodeStack stack) {
        getNodeClass().pushInputs(this, stack);
    }
}<|MERGE_RESOLUTION|>--- conflicted
+++ resolved
@@ -956,12 +956,8 @@
     public boolean verify() {
         assertTrue(isAlive(), "cannot verify inactive nodes (id=%d)", id);
         assertTrue(graph() != null, "null graph");
-<<<<<<< HEAD
+        verifyInputs();
         if (Options.VerifyGraalGraphEdges.getValue(getOptions())) {
-=======
-        verifyInputs();
-        if (Options.VerifyGraalGraphEdges.getValue()) {
->>>>>>> beb0da8e
             verifyEdges();
         }
         return true;
